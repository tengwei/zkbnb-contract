const { expect } = require('chai');
const { ethers } = require('hardhat');
const namehash = require('eth-ens-namehash');

describe('zkbnb contract', function () {
  describe('RegisterZNS', function () {
    it('register', async function () {
      // deploy zns
      const ZNSRegistry = await ethers.getContractFactory('ZNSRegistry');
      const znsRegistry = await ZNSRegistry.deploy();
      await znsRegistry.deployed();

      // deploy zns resolver
      const PublicResolver = await ethers.getContractFactory('PublicResolver');
      const publicResolver = await PublicResolver.deploy();
      await publicResolver.deployed();
      const initResolverParams = ethers.utils.defaultAbiCoder.encode(['address'], [znsRegistry.address]);
      const initResolverTx = await publicResolver.initialize(initResolverParams);
      await initResolverTx.wait();
      // deploy zns price oracle
      const ZNSPriceOracle = await ethers.getContractFactory('StablePriceOracle');
      const rentPrices = [0, 1, 2];
      const znsPriceOracle = await ZNSPriceOracle.deploy(rentPrices);
      await znsPriceOracle.deployed();
      // deploy zns controller
      const ZNSController = await ethers.getContractFactory('ZNSController');
      const znsController = await ZNSController.deploy();
      await znsController.deployed();
      // initialize zns controller
      const baseNode = namehash.hash('legend');
      const initZnsControllerParams = ethers.utils.defaultAbiCoder.encode(
        ['address', 'address', 'bytes32'],
        [znsRegistry.address, znsPriceOracle.address, baseNode],
      );
      const initZnsControllerTx = await znsController.initialize(initZnsControllerParams);
      await initZnsControllerTx.wait();

<<<<<<< HEAD
            const legendNode = getKeccak256('legend')
            const setBaseNodeTx = await znsRegistry.setSubnodeOwner(
                ethers.constants.HashZero,
                legendNode,
                znsController.address,
                ethers.constants.HashZero,
                ethers.constants.HashZero
            )
            await setBaseNodeTx.wait()
            // deploy governance
            // governance
            const Governance = await ethers.getContractFactory('Governance')
            /*
=======
      const legendNode = getKeccak256('legend');
      const setBaseNodeTx = await znsRegistry.setSubnodeOwner(
        ethers.constants.HashZero,
        legendNode,
        znsController.address,
        ethers.constants.HashZero,
      );
      await setBaseNodeTx.wait();
      // deploy governance
      // governance
      const Governance = await ethers.getContractFactory('Governance');
      /*
>>>>>>> a96d5e0e
            uint8 _chainId, uint16 _nativeAssetId, uint16 _maxPendingBlocks
             */
      const governance = await Governance.deploy();
      await governance.deployed();
      const [owner] = await ethers.getSigners();
      const governor = owner.address;
      /*
            address _networkGovernor = abi.decode(initializationParameters, (address));
             */
      const initGovernanceParams = ethers.utils.defaultAbiCoder.encode(['address'], [governor]);
      const initGovernanceTx = await governance.initialize(initGovernanceParams);
      await initGovernanceTx.wait();
      // set committer
      const setCommitterTx = await governance.setValidator(governor, true);
      await setCommitterTx.wait();

      // asset governance
      const AssetGovernance = await ethers.getContractFactory('AssetGovernance');
      /*
            Governance _governance,
            IERC20 _listingFeeToken,
            uint256 _listingFee,
            uint16 _listingCap,
            address _treasury
             */
      const TokenFactory = await ethers.getContractFactory('ZkBNBRelatedERC20');
      const token = await TokenFactory.deploy(10000, '', '');
      await token.deployed();

      const _listingFee = ethers.utils.parseEther('100');
      const _listingCap = 2 ** 16 - 1;
      const assetGovernance = await AssetGovernance.deploy(
        governance.address,
        token.address,
        _listingFee,
        _listingCap,
        governor,
        30,
        0,
        5,
      );
      await assetGovernance.deployed();
      // set lister
      const setListerTx = await assetGovernance.setLister(governor, true);
      await setListerTx.wait();
      // changeAssetGovernance
      const changeAssetGovernanceTx = await governance.changeAssetGovernance(assetGovernance.address);
      await changeAssetGovernanceTx.wait();

      // deploy verifier
      const Verifier = await ethers.getContractFactory('ZkBNBVerifier');
      const verifier = await Verifier.deploy();
      await verifier.deployed();
      // deploy utils
      const Utils = await ethers.getContractFactory('Utils');
      const utils = await Utils.deploy();
      await utils.deployed();
      // deploy zkbnb legend
      console.log('start deploy zkbnb legend.....');
      const ZkBNB = await ethers.getContractFactory('ZkBNB', {
        libraries: {
          Utils: utils.address,
        },
      });
      const zkbnb = await ZkBNB.deploy();
      await zkbnb.deployed();

      // add controller for zns fifs registrar
      const addControllerTx = await znsController.addController(zkbnb.address);
      await addControllerTx.wait();

      const isController = await znsController.controllers(zkbnb.address);
      console.log(isController);

      // deploy additional zkbnb legend
      const AdditionalZkBNB = await ethers.getContractFactory('AdditionalZkBNB');
      const additionalZkBNB = await AdditionalZkBNB.deploy();
      await additionalZkBNB.deployed();

      const _genesisAccountRoot = '0x01ef55cdf3b9b0d65e6fb6317f79627534d971fd96c811281af618c0028d5e7a';
      const zkbnbInitParams = ethers.utils.defaultAbiCoder.encode(
        ['address', 'address', 'address', 'address', 'address', 'bytes32'],
        [
          governance.address,
          verifier.address,
          additionalZkBNB.address,
          znsController.address,
          publicResolver.address,
          _genesisAccountRoot,
        ],
      );
      const zkbnbInitTx = await zkbnb.initialize(zkbnbInitParams);
      await zkbnbInitTx.wait();

<<<<<<< HEAD
            const registerZNSTx = await zkbnb.registerZNS('sher',
                '0xDA00601380Bc7aE4fe67dA2EB78f9161570c9EB4',
                ethers.constants.HashZero,
                ethers.constants.HashZero
            )
            await registerZNSTx.wait()
=======
      const registerZNSTx = await zkbnb.registerZNS(
        'sher',
        '0xDA00601380Bc7aE4fe67dA2EB78f9161570c9EB4',
        '0x6788fdbc635cf86e266853a628b2743643df5c1db1a4f9afbb13bca103322e9a',
      );
      await registerZNSTx.wait();
>>>>>>> a96d5e0e

      const hashVal = namehash.hash('sher.legend');
      const addr = await zkbnb.getAddressByAccountNameHash(hashVal);
      console.log('addr:', addr);
    });
  });
});

const getKeccak256 = (name) => {
  return ethers.utils.keccak256(ethers.utils.toUtf8Bytes(name));
};<|MERGE_RESOLUTION|>--- conflicted
+++ resolved
@@ -35,7 +35,6 @@
       const initZnsControllerTx = await znsController.initialize(initZnsControllerParams);
       await initZnsControllerTx.wait();
 
-<<<<<<< HEAD
             const legendNode = getKeccak256('legend')
             const setBaseNodeTx = await znsRegistry.setSubnodeOwner(
                 ethers.constants.HashZero,
@@ -49,20 +48,6 @@
             // governance
             const Governance = await ethers.getContractFactory('Governance')
             /*
-=======
-      const legendNode = getKeccak256('legend');
-      const setBaseNodeTx = await znsRegistry.setSubnodeOwner(
-        ethers.constants.HashZero,
-        legendNode,
-        znsController.address,
-        ethers.constants.HashZero,
-      );
-      await setBaseNodeTx.wait();
-      // deploy governance
-      // governance
-      const Governance = await ethers.getContractFactory('Governance');
-      /*
->>>>>>> a96d5e0e
             uint8 _chainId, uint16 _nativeAssetId, uint16 _maxPendingBlocks
              */
       const governance = await Governance.deploy();
@@ -157,21 +142,12 @@
       const zkbnbInitTx = await zkbnb.initialize(zkbnbInitParams);
       await zkbnbInitTx.wait();
 
-<<<<<<< HEAD
-            const registerZNSTx = await zkbnb.registerZNS('sher',
-                '0xDA00601380Bc7aE4fe67dA2EB78f9161570c9EB4',
-                ethers.constants.HashZero,
-                ethers.constants.HashZero
-            )
-            await registerZNSTx.wait()
-=======
-      const registerZNSTx = await zkbnb.registerZNS(
-        'sher',
-        '0xDA00601380Bc7aE4fe67dA2EB78f9161570c9EB4',
-        '0x6788fdbc635cf86e266853a628b2743643df5c1db1a4f9afbb13bca103322e9a',
-      );
-      await registerZNSTx.wait();
->>>>>>> a96d5e0e
+        const registerZNSTx = await zkbnb.registerZNS('sher',
+            '0xDA00601380Bc7aE4fe67dA2EB78f9161570c9EB4',
+            ethers.constants.HashZero,
+            ethers.constants.HashZero
+        )
+        await registerZNSTx.wait()
 
       const hashVal = namehash.hash('sher.legend');
       const addr = await zkbnb.getAddressByAccountNameHash(hashVal);
