--- conflicted
+++ resolved
@@ -32,7 +32,6 @@
     await zkbnb.deployed();
   });
 
-<<<<<<< HEAD
     describe('ZNS Registry', function () {
         it("register", async function () {
             // register root node
@@ -68,11 +67,6 @@
             ).to.be.revertedWith('L2 owner existed');
         });
     });
-
-    // get the keccak256 hash of a specified string name
-    // eg: getKeccak256('zkbnb') = '0x621eacce7c1f02dbf62859801a97d1b2903abc1c3e00e28acfb32cdac01ab36d'
-
-=======
   // describe('ZNS Registry', function () {
   //     it("register", async function () {
   //         // register root node
@@ -109,12 +103,11 @@
   //     });
   // });
 
-  // get the keccak256 hash of a specified string name
-  // eg: getKeccak256('zkbnb') = '0x621eacce7c1f02dbf62859801a97d1b2903abc1c3e00e28acfb32cdac01ab36d'
-  const getKeccak256 = (name) => {
-    return ethers.utils.keccak256(ethers.utils.toUtf8Bytes(name));
-  };
->>>>>>> a96d5e0e
+    // get the keccak256 hash of a specified string name
+    // eg: getKeccak256('zkbnb') = '0x621eacce7c1f02dbf62859801a97d1b2903abc1c3e00e28acfb32cdac01ab36d'
+    const getKeccak256 = (name) => {
+        return ethers.utils.keccak256(ethers.utils.toUtf8Bytes(name));
+    };
 
   // recursively get the keccak256 hash of a specified sub name with its parent node
   // const getNameHash = (name) => {
