const chai = require('chai');
const { ethers } = require('hardhat');
const { smock } = require('@defi-wonderland/smock');
const assert = require('assert');
const CID = require('cids');
const web3 = require('mocha/mocha');

const { expect } = chai;
chai.use(smock.matchers);
const abi = ethers.utils.defaultAbiCoder;

describe('NFT functionality', function () {
  let mockGovernance;
  let mockZkBNBVerifier;
  let mockZNSController;
  let mockPublicResolver;
  let mockNftFactory;

  let zkBNB; // ZkBNBTest.sol
  let additionalZkBNB; // AdditionalZkBNB.sol
  let zkBNBNFTFactory;

  let owner, acc1, acc2;

  let utils;

  const mockHash = ethers.utils.hexZeroPad(ethers.utils.hexlify(1), 32); // mock data
  const baseURI = `ipfs://f01701220`;

  before(async function () {
    [owner, acc1, acc2] = await ethers.getSigners();
    const MockGovernance = await smock.mock('Governance');
    mockGovernance = await MockGovernance.deploy();
    await mockGovernance.deployed();

    const MockZkBNBVerifier = await smock.mock('ZkBNBVerifier');
    mockZkBNBVerifier = await MockZkBNBVerifier.deploy();
    await mockZkBNBVerifier.deployed();

    const MockZNSController = await smock.mock('ZNSController');
    mockZNSController = await MockZNSController.deploy();
    await mockZNSController.deployed();

    const MockPublicResolver = await smock.mock('PublicResolver');
    mockPublicResolver = await MockPublicResolver.deploy();
    await mockPublicResolver.deployed();

    const AdditionalZkBNB = await ethers.getContractFactory('AdditionalZkBNB');
    additionalZkBNB = await AdditionalZkBNB.deploy();
    await additionalZkBNB.deployed();

    const Utils = await ethers.getContractFactory('Utils');
    utils = await Utils.deploy();
    await utils.deployed();

    const ZkBNBTest = await ethers.getContractFactory('ZkBNBTest', {
      libraries: {
        Utils: utils.address,
      },
    });
    zkBNB = await ZkBNBTest.deploy();
    await zkBNB.deployed();

    const initParams = ethers.utils.defaultAbiCoder.encode(
      ['address', 'address', 'address', 'address', 'address', 'bytes32'],
      [
        mockGovernance.address,
        mockZkBNBVerifier.address,
        additionalZkBNB.address,
        mockZNSController.address,
        mockPublicResolver.address,
        ethers.utils.formatBytes32String('genesisStateRoot'),
      ],
    );
    await zkBNB.initialize(initParams);

    const ZkBNBNFTFactory = await ethers.getContractFactory('ZkBNBNFTFactory');
    zkBNBNFTFactory = await ZkBNBNFTFactory.deploy('ZkBNBNft', 'Zk', baseURI, zkBNB.address);
    await zkBNBNFTFactory.deployed();
    assert.equal(await zkBNBNFTFactory.name(), 'ZkBNBNft');
    assert.equal(await zkBNBNFTFactory.symbol(), 'Zk');
    assert.equal(await zkBNBNFTFactory._base(), baseURI);

    const MockNftFactory = await smock.mock('ZkBNBNFTFactory');
    mockNftFactory = await MockNftFactory.deploy('FooNft', 'FOO', baseURI, zkBNB.address);
    await mockNftFactory.deployed();
    await mockGovernance.setVariable('networkGovernor', owner.address);

    await expect(await zkBNB.setDefaultNFTFactory(mockNftFactory.address))
      .to.emit(zkBNB, 'NewDefaultNFTFactory')
      .withArgs(mockNftFactory.address);
  });

  it('check default NFT Factory', async function () {
    expect(await zkBNB.defaultNFTFactory()).to.equal(mockNftFactory.address);
  });

  describe('withdraw NFT from L2 to L1 and store as IPFS CID hash', function () {
    const mockNftIndex = 0;

    it('NFT is not minted before withdrawal', async function () {
      const nftKey = ethers.utils.keccak256(abi.encode(['address', 'uint256'], [mockNftFactory.address, mockNftIndex]));
      const _l2Nft = await zkBNB.getMintedL2NftInfo(nftKey);

      expect(_l2Nft['nftContentHash']).to.equal(ethers.utils.hexZeroPad(ethers.utils.hexlify(0), 32));
    });

    it('should perform mint and then withdraw', async function () {
      mockZNSController.getOwner.returns(acc1.address);

      const withdrawOp = {
        txType: 11, // WithdrawNft
        fromAccountIndex: 1,
        creatorAccountIndex: 0,
        creatorTreasuryRate: 5,
        nftIndex: mockNftIndex,
        toAddress: acc1.address,
        gasFeeAccountIndex: 1,
        gasFeeAssetId: 0, //BNB
        gasFeeAssetAmount: 666,
        nftContentHash: mockHash,
        creatorAccountNameHash: mockHash,
        collectionId: 0,
      };

      await expect(await zkBNB.testWithdrawOrStoreNFT(withdrawOp))
        .to.emit(zkBNB, 'WithdrawNft')
        .withArgs(1, mockNftFactory.address, acc1.address, mockNftIndex);
    });

    it('NFT should be minted', async function () {
      const nftKey = ethers.utils.keccak256(abi.encode(['address', 'uint256'], [mockNftFactory.address, mockNftIndex]));
      const l2Nft = await zkBNB.getMintedL2NftInfo(nftKey);

      expect(l2Nft['nftIndex']).to.equal(mockNftIndex);
      expect(l2Nft['creatorAccountIndex']).to.equal(0);
      expect(l2Nft['creatorTreasuryRate']).to.equal(5);
      expect(l2Nft['nftContentHash']).to.equal(mockHash);
      expect(l2Nft['collectionId']).to.equal(0);
    });

    it('L1 NFT should be owned by acc1', async function () {
      expect(await mockNftFactory.ownerOf(mockNftIndex)).to.equal(acc1.address);
      expect(await mockNftFactory.balanceOf(acc1.address)).to.equal(1);
    });
  });

  describe('withdraw NFT on mint failure', async function () {
    const nftIndex = 2;

    it('store pending withdrawn NFT on mint failure', async function () {
      mockZNSController.getOwner.returns(acc1.address);
      mockNftFactory.mintFromZkBNB.reverts();

      const withdrawOp2 = {
        txType: 11, // WithdrawNft
        fromAccountIndex: 1,
        creatorAccountIndex: 0,
        creatorTreasuryRate: 5,
        nftIndex,
        toAddress: acc2.address,
        gasFeeAccountIndex: 1,
        gasFeeAssetId: 0, //BNB
        gasFeeAssetAmount: 666,
        nftContentHash: mockHash,
        creatorAccountNameHash: mockHash,
        collectionId: 0,
      };

      await expect(await zkBNB.testWithdrawOrStoreNFT(withdrawOp2))
        .to.emit(zkBNB, 'WithdrawalNFTPending')
        .withArgs(nftIndex);

      const result = await zkBNB.getPendingWithdrawnNFT(nftIndex);

      assert.deepStrictEqual(withdrawOp2, {
        txType: result['txType'],
        fromAccountIndex: result['fromAccountIndex'],
        creatorAccountIndex: result['creatorAccountIndex'],
        creatorTreasuryRate: result['creatorTreasuryRate'],
        nftIndex: result['nftIndex'],
        toAddress: result['toAddress'],
        gasFeeAccountIndex: result['gasFeeAccountIndex'],
        gasFeeAssetId: result['gasFeeAssetId'],
        gasFeeAssetAmount: result['gasFeeAssetAmount'],
        nftContentHash: result['nftContentHash'],
        creatorAccountNameHash: result['creatorAccountNameHash'],
        collectionId: result['collectionId'],
      });
    });

    it('the NFT should not be minted', async function () {
      const nftKey = ethers.utils.keccak256(abi.encode(['address', 'uint256'], [mockNftFactory.address, nftIndex]));
      const l2Nft = await zkBNB.getMintedL2NftInfo(nftKey);

      assert.equal(l2Nft['nftContentHash'], 0);
      assert.equal(l2Nft['nftIndex'], 0);
    });

    it('withdraw should succeed on retry', async function () {
      mockZNSController.getOwner.returns(acc1.address);
      mockNftFactory.mintFromZkBNB.returns();

      await expect(await zkBNB.withdrawPendingNFTBalance(nftIndex))
        .to.emit(zkBNB, 'WithdrawNft')
        .withArgs(1, mockNftFactory.address, acc2.address, nftIndex);

      expect(await mockNftFactory.ownerOf(nftIndex)).to.equal(acc2.address);
      expect(await mockNftFactory.balanceOf(acc2.address)).to.equal(1);
    });

    it('the NFT should be minted after withdrawal', async function () {
      const nftKey = ethers.utils.keccak256(abi.encode(['address', 'uint256'], [mockNftFactory.address, nftIndex]));
      const result = await zkBNB.getMintedL2NftInfo(nftKey);

      assert.equal(result['nftContentHash'], mockHash);
      assert.equal(result['nftIndex'], nftIndex);
    });

    it('the NFT should not be pending after withdrawal', async function () {
      const result = await zkBNB.getPendingWithdrawnNFT(nftIndex);
      assert.equal(result['nftContentHash'], 0);
      assert.equal(result['nftIndex'], 0);
    });
  });

  describe('deposit NFT', async function () {
    const nftL1TokenId = 0;

    it('deposit the 1st withdrawn NFT', async function () {
      mockZNSController.getSubnodeNameHash.returns();
      mockZNSController.isRegisteredNameHash.returns(true);

      await mockNftFactory.connect(acc1).setApprovalForAll(zkBNB.address, true);
      await expect(await zkBNB.desertMode()).to.equal(false);
      await expect(await zkBNB.connect(acc1).depositNft('accountName', mockNftFactory.address, nftL1TokenId))
        .to.emit(zkBNB, 'DepositNft')
        .withArgs(ethers.constants.HashZero, mockHash, mockNftFactory.address, nftL1TokenId, 0);
    });

    it('the deposit priority request should be added', async function () {
      const firstPriorityRequestId = await zkBNB.firstPriorityRequestId();
      const totalOpenPriorityRequests = await zkBNB.totalOpenPriorityRequests();
      const depositRequestId = firstPriorityRequestId + totalOpenPriorityRequests - 1;
      const {
        hashedPubData: _hashedPubData,
        expirationBlock: _expirationBlock,
        txType: _txType,
      } = await zkBNB.getPriorityRequest(depositRequestId);

      const expectPubData = ethers.utils.solidityPack(
        ['uint8', 'uint32', 'uint40', 'uint32', 'uint16', 'bytes32', 'bytes32', 'uint16'],
        [3, 0, nftL1TokenId, 0, 5, mockHash, ethers.constants.HashZero, 0],
      );
      const expectHashedPubData = ethers.utils.keccak256(expectPubData);
      assert.equal(_hashedPubData, ethers.utils.hexDataSlice(expectHashedPubData, 12)); // bytes32 -> bytes20

      assert.equal(_txType, 3);
    });

    it('the nft should be deleted from L1 account after deposition', async function () {
      const nfts = await zkBNB.getAccountNfts(acc1.address);
      expect(nfts).to.be.an('array').that.is.empty;
    });

    it('should fail to deposit a NFT which is not created by layer2', async function () {
      const mock721 = await smock.fake('ZkBNBRelatedERC721');
      mock721.ownerOf.returns(zkBNB.address);

      expect(zkBNB.depositNft('_accountName', mock721.address, '2')).to.be.revertedWith('l1 nft is not allowed');
    });
  });

  describe('Request full exit NFT', async function () {
    const accountName = 'accountName';
    const nftIndex = 0; // owned by acc1

    it('should be able to request full exit Nft', async function () {
      mockZNSController.getSubnodeNameHash.returns();
      mockZNSController.isRegisteredNameHash.returns(true);
      await zkBNB.connect(acc1).requestFullExitNft(accountName, nftIndex);
    });

    it('check pubdata of full exit request', async function () {
      const firstPriorityRequestId = await zkBNB.firstPriorityRequestId();
      const totalOpenPriorityRequests = await zkBNB.totalOpenPriorityRequests();
      const fullExitRequestId = firstPriorityRequestId + totalOpenPriorityRequests - 1;
      const {
        hashedPubData: _hashedPubData,
        expirationBlock: _expirationBlock,
        txType: _txType,
      } = await zkBNB.getPriorityRequest(fullExitRequestId);

      const expectPubData = ethers.utils.solidityPack(
        ['uint8', 'uint32', 'uint32', 'uint16', 'uint40', 'uint16', 'bytes32', 'bytes32', 'bytes32'],
        [
          13, // tx type
          0, // account index
          0, // creator account index
          0, // creator treasury rate
          nftIndex,
          ethers.utils.hexZeroPad(ethers.utils.hexlify(0), 16), // collection id
          ethers.constants.HashZero, // account name hash
          ethers.constants.HashZero, // creator name hash
          ethers.constants.HashZero, // nft content hash
        ],
      );
      const expectHashedPubData = ethers.utils.keccak256(expectPubData);
      assert.equal(_hashedPubData, ethers.utils.hexDataSlice(expectHashedPubData, 12)); // bytes32 -> bytes20

      assert.equal(_txType, 13);
    });
  });

  describe('ZkBNBNFTFactory', function () {
    const tokenId = 2;
    //The prefix to the CID before the content hash. Refer to https://docs.ipfs.tech/concepts/content-addressing/#cid-conversion for more details.
    const baseURI = 'ipfs://f01701220';

    //The SHA2-256 digest of the IPFS multihash. This is the second part of the CIDv1
    const IPFSMultiHashDigest = ethers.utils.hexZeroPad(
      '0x3579B1273F940172FEBE72B0BFB51C15F49F23E558CA7F03DFBA2D97D8287A30'.toLowerCase(),
      32,
    );

    const base16CID = new CID('bafybeibvpgysop4uafzp5ptswc73khav6spshzkyzj7qhx52fwl5qkd2ga').toString('base16');

    it.skip('register NFT factory', async function () {
      mockZNSController.getSubnodeNameHash.returns();
      mockZNSController.isRegisteredNameHash.returns(true);

      await zkBNB.registerNFTFactory('accountName', 0, zkBNBNFTFactory.address);
    });

    it('mint from ZkBNB using a IPFS CID Hash', async function () {
      await zkBNB.testSetDefaultNFTFactory(zkBNBNFTFactory.address);
      const extraData = ethers.constants.HashZero;

      expect(
        zkBNBNFTFactory.mintFromZkBNB(acc1.address, acc2.address, tokenId, IPFSMultiHashDigest, extraData),
      ).to.be.revertedWith('only zkbnbAddress');
      await expect(
        await zkBNB.mintNFT(acc1.address, acc2.address, tokenId, IPFSMultiHashDigest, ethers.constants.HashZero),
      )
        .to.emit(zkBNBNFTFactory, 'MintNFTFromZkBNB')
        .withArgs(acc1.address, acc2.address, tokenId, IPFSMultiHashDigest, extraData);
    });

    it('check contentHash, and creator after mint', async function () {
      await expect(await zkBNBNFTFactory.getContentHash(tokenId)).to.be.equal(IPFSMultiHashDigest);
      assert(await zkBNBNFTFactory.getCreator(tokenId), acc1.address);
    });

    it('should return proper IPFS compatible tokenURI for a NFT', async function () {
      await expect(zkBNBNFTFactory.tokenURI(99)).to.be.revertedWith('tokenId not exist');
<<<<<<< HEAD
      const expectUri = `${baseURI}${mockHash.substring(2)}`;

=======
      await zkBNBNFTFactory.updateBaseUri(baseURI);
      const expectUri = ethers.utils.toUtf8String(
          ethers.utils.solidityPack(['string', 'bytes32'], [baseURI, IPFSMultiHashDigest]),
      );
      const output = await zkBNBNFTFactory.tokenURI(tokenId);
      console.log('output', output);
>>>>>>> a9c6328e
      await expect(await zkBNBNFTFactory.tokenURI(tokenId)).to.be.equal(expectUri);

      //Check if the tokenURI is indeed valid using a IPFS gateway
      const response = await fetch(`https://ipfs.io/ipfs/${base16CID}`);
      const data = await response.json();
    });

    it('should point base URI to represent URI and encoding of the CID', async function () {
      const newBase = 'ipfs://dbvKFHFH'; //Change the encoding prefix to a different value
      await zkBNBNFTFactory.updateBaseUri(newBase);
      await expect(await zkBNBNFTFactory._base()).to.be.equal(newBase);
    });
  });
});<|MERGE_RESOLUTION|>--- conflicted
+++ resolved
@@ -353,17 +353,7 @@
 
     it('should return proper IPFS compatible tokenURI for a NFT', async function () {
       await expect(zkBNBNFTFactory.tokenURI(99)).to.be.revertedWith('tokenId not exist');
-<<<<<<< HEAD
       const expectUri = `${baseURI}${mockHash.substring(2)}`;
-
-=======
-      await zkBNBNFTFactory.updateBaseUri(baseURI);
-      const expectUri = ethers.utils.toUtf8String(
-          ethers.utils.solidityPack(['string', 'bytes32'], [baseURI, IPFSMultiHashDigest]),
-      );
-      const output = await zkBNBNFTFactory.tokenURI(tokenId);
-      console.log('output', output);
->>>>>>> a9c6328e
       await expect(await zkBNBNFTFactory.tokenURI(tokenId)).to.be.equal(expectUri);
 
       //Check if the tokenURI is indeed valid using a IPFS gateway
