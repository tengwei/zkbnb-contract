--- conflicted
+++ resolved
@@ -22,21 +22,10 @@
         usePrettierrc: true,
       },
     ],
-    '@typescript-eslint/camelcase': 'off',
-    '@typescript-eslint/no-empty-function': 'off',
-    '@typescript-eslint/no-unused-vars': ['error', { argsIgnorePattern: '^_' }],
-    '@typescript-eslint/no-empty-interface': 'off',
-    '@typescript-eslint/explicit-function-return-type': 'off',
-    '@typescript-eslint/no-explicit-any': 'off',
-    '@typescript-eslint/no-non-null-assertion': 'error',
-    '@typescript-eslint/no-use-before-define': [
-      'error',
-      { functions: false, typedefs: false },
-    ],
+    camelcase: ['error', { ignoreImports: true }],
+    'prefer-const': 'error',
+    'sort-imports': ['error', { ignoreDeclarationSort: true }],
   },
-<<<<<<< HEAD
-}
-=======
   overrides: [
     {
       files: ['test/**/*.js'],
@@ -45,5 +34,4 @@
       },
     },
   ],
-};
->>>>>>> a96d5e0e
+};