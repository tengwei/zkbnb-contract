{
  "name": "zecrey-legend-contract",
  "version": "1.0.0",
  "description": "",
  "main": "index.js",
  "scripts": {
    "test": "echo \"Error: no test specified\" && exit 1"
  },
  "repository": {
    "type": "git",
    "url": "git+https://github.com/Zecrey-Labs/zecrey-legend-contract.git"
  },
  "keywords": [
    "zecrey"
  ],
  "author": "Zecrey Team",
  "license": "ISC",
  "bugs": {
    "url": "https://github.com/Zecrey-Labs/zecrey-legend-contract/issues"
  },
  "homepage": "https://github.com/Zecrey-Labs/zecrey-legend-contract#readme",
  "devDependencies": {
<<<<<<< HEAD
    "@nomiclabs/hardhat-ethers": "^2.0.5",
    "@nomiclabs/hardhat-waffle": "^2.0.3",
    "@remix-project/remixd": "^0.6.0",
    "chai": "^4.3.6",
    "ethereum-waffle": "^3.4.4",
    "ethers": "^5.6.4",
    "hardhat": "^2.9.3"
=======
    "@nomiclabs/hardhat-ethers": "^2.0.2",
    "@nomiclabs/hardhat-waffle": "^2.0.1",
    "@remix-project/remixd": "^0.6.0",
    "chai": "^4.3.4",
    "eth-ens-namehash": "^2.0.8",
    "ethereum-waffle": "^3.4.0",
    "ethers": "^5.5.1",
    "hardhat": "^2.7.0"
>>>>>>> c86e6809
  },
  "dependencies": {
    "hardhat-tracer": "^1.0.0-alpha.6",
    "web3": "^1.6.1"
  }
}<|MERGE_RESOLUTION|>--- conflicted
+++ resolved
@@ -20,26 +20,17 @@
   },
   "homepage": "https://github.com/Zecrey-Labs/zecrey-legend-contract#readme",
   "devDependencies": {
-<<<<<<< HEAD
     "@nomiclabs/hardhat-ethers": "^2.0.5",
     "@nomiclabs/hardhat-waffle": "^2.0.3",
+    "@openzeppelin/hardhat-upgrades": "^1.17.0",
     "@remix-project/remixd": "^0.6.0",
     "chai": "^4.3.6",
     "ethereum-waffle": "^3.4.4",
     "ethers": "^5.6.4",
     "hardhat": "^2.9.3"
-=======
-    "@nomiclabs/hardhat-ethers": "^2.0.2",
-    "@nomiclabs/hardhat-waffle": "^2.0.1",
-    "@remix-project/remixd": "^0.6.0",
-    "chai": "^4.3.4",
-    "eth-ens-namehash": "^2.0.8",
-    "ethereum-waffle": "^3.4.0",
-    "ethers": "^5.5.1",
-    "hardhat": "^2.7.0"
->>>>>>> c86e6809
   },
   "dependencies": {
+    "eth-ens-namehash": "^2.0.8",
     "hardhat-tracer": "^1.0.0-alpha.6",
     "web3": "^1.6.1"
   }
