// SPDX-License-Identifier: MIT OR Apache-2.0

pragma solidity ^0.7.6;

pragma experimental ABIEncoderV2;

import "./ReentrancyGuard.sol";
import "./SafeMath.sol";
import "./SafeMathUInt128.sol";
import "./SafeMathUInt32.sol";
import "./SafeCast.sol";
import "./Utils.sol";

import "./Storage.sol";
<<<<<<< HEAD
import "./Events.sol";

import "./Bytes.sol";
import "./TxTypes.sol";

import "./UpgradeableMaster.sol";
import "./IERC1155.sol";
import "./IERC721.sol";
import "./IL2MintableNFT.sol";
import "./Config.sol";

/// @title Zecrey main contract
/// @author Zecrey Team
contract Zecrey is UpgradeableMaster, Events, Storage, Config, ReentrancyGuard {
    using SafeMath for uint256;
    using SafeMathUInt128 for uint128;
    using SafeMathUInt32 for uint32;

    // TODO
    bytes32 private constant EMPTY_STRING_KECCAK = 0xc5d2460186f7233c927e7db2dcc703c0e500b653ca82273b7bfad8045d85a470;

    struct CommitBlockInfo {
        bytes32 newAccountRoot;
        bytes publicData;
        uint256 timestamp;
        uint32[] publicDataOffsets;
        uint32 blockNumber;
    }

    struct VerifyBlockInfo {
        BlockHeader blockHeader;
        bytes[] pendingOnchainOpsPubdata;
    }

    // Upgrade functional

    /// @notice Notice period before activation preparation status of upgrade mode
    function getNoticePeriod() external pure override returns (uint256) {
        return 0;
    }

    /// @notice Notification that upgrade notice period started
    /// @dev Can be external because Proxy contract intercepts illegal calls of this function
    function upgradeNoticePeriodStarted() external override {
        upgradeStartTimestamp = block.timestamp;
    }

    /// @notice Notification that upgrade preparation status is activated
    /// @dev Can be external because Proxy contract intercepts illegal calls of this function
    function upgradePreparationStarted() external override {
        upgradePreparationActive = true;
        upgradePreparationActivationTime = block.timestamp;

        require(block.timestamp >= upgradeStartTimestamp.add(approvedUpgradeNoticePeriod));
    }

    /// @dev When upgrade is finished or canceled we must clean upgrade-related state.
    function clearUpgradeStatus() internal {
        upgradePreparationActive = false;
        upgradePreparationActivationTime = 0;
        approvedUpgradeNoticePeriod = config.UPGRADE_NOTICE_PERIOD();
        emit NoticePeriodChange(approvedUpgradeNoticePeriod);
        upgradeStartTimestamp = 0;
        for (uint256 i = 0; i < config.SECURITY_COUNCIL_MEMBERS_NUMBER(); ++i) {
            securityCouncilApproves[i] = false;
        }
        numberOfApprovalsFromSecurityCouncil = 0;
    }

    /// @notice Notification that upgrade canceled
    /// @dev Can be external because Proxy contract intercepts illegal calls of this function
    function upgradeCanceled() external override {
        clearUpgradeStatus();
    }

    /// @notice Notification that upgrade finishes
    /// @dev Can be external because Proxy contract intercepts illegal calls of this function
    function upgradeFinishes() external override {
        clearUpgradeStatus();
    }

    /// @notice Checks that contract is ready for upgrade
    /// @return bool flag indicating that contract is ready for upgrade
    function isReadyForUpgrade() external view override returns (bool) {
        return !desertMode;
    }

    function upgrade(bytes calldata upgradeParameters) external nonReentrant {}

    function cutUpgradeNoticePeriod() external {
        // security council members
        // TODO to be confirmed
        address payable[3] memory SECURITY_COUNCIL_MEMBERS = [
        payable(address(0xE9b15a2D396B349ABF60e53ec66Bcf9af262D449)),
        payable(address(0xE9b15a2D396B349ABF60e53ec66Bcf9af262D449)),
        payable(address(0xE9b15a2D396B349ABF60e53ec66Bcf9af262D449))
        ];
        uint256 SECURITY_COUNCIL_2_WEEKS_THRESHOLD = 1;
        uint256 SECURITY_COUNCIL_1_WEEK_THRESHOLD = 2;
        uint256 SECURITY_COUNCIL_3_DAYS_THRESHOLD = 3;
        for (uint256 id = 0; id < config.SECURITY_COUNCIL_MEMBERS_NUMBER(); ++id) {
            if (SECURITY_COUNCIL_MEMBERS[id] == msg.sender) {
                require(upgradeStartTimestamp != 0);
                require(securityCouncilApproves[id] == false);
                securityCouncilApproves[id] = true;
                numberOfApprovalsFromSecurityCouncil++;

                if (numberOfApprovalsFromSecurityCouncil == SECURITY_COUNCIL_2_WEEKS_THRESHOLD) {
                    if (approvedUpgradeNoticePeriod > 2 weeks) {
                        approvedUpgradeNoticePeriod = 2 weeks;
                        emit NoticePeriodChange(approvedUpgradeNoticePeriod);
                    }
                } else if (numberOfApprovalsFromSecurityCouncil == SECURITY_COUNCIL_1_WEEK_THRESHOLD) {
                    if (approvedUpgradeNoticePeriod > 1 weeks) {
                        approvedUpgradeNoticePeriod = 1 weeks;
                        emit NoticePeriodChange(approvedUpgradeNoticePeriod);
                    }
                } else if (numberOfApprovalsFromSecurityCouncil == SECURITY_COUNCIL_3_DAYS_THRESHOLD) {
                    if (approvedUpgradeNoticePeriod > 3 days) {
                        approvedUpgradeNoticePeriod = 3 days;
                        emit NoticePeriodChange(approvedUpgradeNoticePeriod);
                    }
                }

                break;
            }
        }
    }

    /// @notice Checks if Desert mode must be entered. If true - enters exodus mode and emits ExodusMode event.
    /// @dev Exodus mode must be entered in case of current ethereum block number is higher than the oldest
    /// @dev of existed priority requests expiration block number.
    /// @return bool flag that is true if the Exodus mode must be entered.
    function activateDesertMode() public returns (bool) {
        // #if EASY_EXODUS
        bool trigger = true;
        // #else
        bool trigger = block.number >= priorityRequests[firstPriorityRequestId].expirationBlock &&
        priorityRequests[firstPriorityRequestId].expirationBlock != 0;
        // #endif
        if (trigger) {
            if (!desertMode) {
                desertMode = true;
                emit DesertMode();
            }
            return true;
        } else {
            return false;
        }
    }

    /// @notice Zecrey contract initialization. Can be external because Proxy contract intercepts illegal calls of this function.
    /// @param initializationParameters Encoded representation of initialization parameters:
    /// @dev _governanceAddress The address of Governance contract
    /// @dev _verifierAddress The address of Verifier contract
    /// @dev _genesisStateHash Genesis blocks (first block) state tree root hash
    function initialize(bytes calldata initializationParameters) external {
        initializeReentrancyGuard();

        (
        address _governanceAddress,
        address _verifierAddress,
        address _additionalZecreylegend,
        bytes32 _genesisStateHash
        ) = abi.decode(initializationParameters, (address, address, address, bytes32));

        verifier = ZecreyVerifier(_verifierAddress);
        governance = Governance(_governanceAddress);
        additionalZecreyLegend = AdditionalZecreyLegend(_additionalZecreylegend);

        BlockHeader memory zeroBlockHeader = BlockHeader(
            0,
            0,
            EMPTY_STRING_KECCAK,
            0,
            _genesisStateHash,
            bytes32(0)
        );
        storedBlockHeaderHashes[0] = hashBlockHeader(zeroBlockHeader);
        approvedUpgradeNoticePeriod = UPGRADE_NOTICE_PERIOD;
        emit NoticePeriodChange(approvedUpgradeNoticePeriod);
    }

    /// @notice Sends tokens
    /// @dev NOTE: will revert if transfer call fails or rollup balance difference (before and after transfer) is bigger than _maxAmount
    /// @dev This function is used to allow tokens to spend Zecrey contract balance up to amount that is requested
    /// @param _token Token address
    /// @param _to Address of recipient
    /// @param _amount Amount of tokens to transfer
    /// @param _maxAmount Maximum possible amount of tokens to transfer to this account
    function _transferERC20(
        IERC20 _token,
        address _to,
        uint128 _amount,
        uint128 _maxAmount
    ) external returns (uint128 withdrawnAmount) {
        require(msg.sender == address(this), "5");
        // wtg10 - can be called only from this contract as one "external" call (to revert all this function state changes if it is needed)

        uint256 balanceBefore = _token.balanceOf(address(this));
        require(Utils.sendERC20(_token, _to, _amount), "6");
        // wtg11 - ERC20 transfer fails
        uint256 balanceAfter = _token.balanceOf(address(this));
        uint256 balanceDiff = balanceBefore.sub(balanceAfter);
        require(balanceDiff <= _maxAmount, "7");
        // wtg12 - rollup balance difference (before and after transfer) is bigger than _maxAmount

        return SafeCast.toUint128(balanceDiff);
    }

    /// @notice Deposit Native Assets to Layer 2 - transfer ether from user into contract, validate it, register deposit
    /// @param _accountNameHash The receiver Layer 2 account name
    function depositBNB(bytes32 _accountNameHash) external payable {
        require(msg.value != 0, "ia");
        requireActive();
        registerDeposit(0, SafeCast.toUint128(msg.value), _accountNameHash);
    }

    /// @notice Deposit or Lock ERC20 token to Layer 2 - transfer ERC20 tokens from user into contract, validate it, register deposit
    /// @param _token Token address
    /// @param _amount Token amount
    /// @param _accountName Receiver Layer 2 account name
    function depositBEP20(
        IERC20 _token,
        uint104 _amount,
        bytes32 _accountName
    ) external nonReentrant {
        require(_amount != 0, "ia");
        // Get asset id by its address
        uint16 assetId = governance.validateAssetAddress(address(_token));
        require(!governance.pausedAssets(assetId), "b");
        // token deposits are paused

        uint256 balanceBefore = _token.balanceOf(address(this));
        require(Utils.transferFromERC20(_token, msg.sender, address(this), SafeCast.toUint128(_amount)), "c");
        // token transfer failed deposit
        uint256 balanceAfter = _token.balanceOf(address(this));
        uint128 depositAmount = SafeCast.toUint128(balanceAfter.sub(balanceBefore));
        require(depositAmount <= MAX_DEPOSIT_AMOUNT, "C");

        registerDeposit(assetId, depositAmount, _accountName);
    }

    /// @notice Deposit NFT to Layer 2, both ERC721 and ERC1155 is supported
    // TODO maybe support ERC1155
    function depositERC721(
        bytes32 _accountNameHash,
        address _tokenAddress,
        uint256 _nftTokenId
    ) external nonReentrant {
        // not desert mode
        requireActive();
        // Transfer the tokens to this contract
        bool success = Utils.transferFromERC721(msg.sender, address(this), _tokenAddress, _nftTokenId);

        require(success, "nft transfer failure");

        // Priority Queue request
        TxTypes.DepositERC721 memory tx = TxTypes.DepositERC721({
        txType : uint8(TxTypes.TxType.DepositERC721),
        accountNameHash : _accountNameHash,
        tokenAddress : _tokenAddress,
        nftTokenId : _nftTokenId
        });
        // compact pub data
        bytes memory pubData = TxTypes.writeDepositERC721PubdataForPriorityQueue(tx);

        // add into priority request queue
        addPriorityRequest(TxTypes.TxType.DepositERC721, pubData);

        emit DepositERC721(_accountNameHash, _tokenAddress, _nftTokenId);
    }

    // TODO
    function withdrawERC721(
        bytes32 _accountNameHash,
        address _tokenAddress,
        address _minter,
        uint256 _nftTokenId
    ) internal nonReentrant {
        bool success;
        if (_minter == _tokenAddress) {
            /// This is a NFT from layer 1, withdraw id directly
            success = Utils.transferFromERC721(address(this), msg.sender, _tokenAddress, _nftTokenId);
        } else {
            /// This is a NFT from layer 2
            // TODO
            //            success = mintFromL2(msg.sender, _tokenAddress, _nftID, _amount, _minter, _extraData);
        }

        require(success, "nft transfer failure");

        // TODO
        //        emit WithdrawNFT(msg.sender, _accountNameHash, _tokenAddress, _minter, uint8(_nftType), _nftID, _amount);
    }

    function mintFromL2(
        address _to,
        address _tokenAddress,
        uint256 _nftID,
        uint32 _amount,
        address _minter,
        bytes memory _extraData
    ) internal returns (bool success) {
        if (_amount == 0) return true;

        try IL2MintableNFT(_tokenAddress).mintFromL2(
            _to,
            _nftID,
            _amount,
            _minter,
            _extraData
        ) {
            success = true;
        } catch {
            success = false;
        }
        return success;
    }

    /// @notice Get pending balance that the user can withdraw
    /// @param _address The layer-1 address
    /// @param _assetAddr Token address
    function getPendingBalance(address _address, address _assetAddr) public view returns (uint128) {
        uint16 assetId = 0;
        if (_assetAddr != address(0)) {
            assetId = governance.validateAssetAddress(_assetAddr);
        }
        return pendingBalances[packAddressAndAssetId(_address, assetId)].balanceToWithdraw;
    }

    /// @notice  Withdraws tokens from Zecrey contract to the owner
    /// @param _owner Address of the tokens owner
    /// @param _token Address of tokens, zero address is used for Native Asset
    /// @param _amount Amount to withdraw to request.
    ///         NOTE: We will call ERC20.transfer(.., _amount), but if according to internal logic of ERC20 token Zecrey contract
    ///         balance will be decreased by value more then _amount we will try to subtract this value from user pending balance
    function withdrawPendingBalance(
        address payable _owner,
        address _token,
        uint128 _amount
    ) external nonReentrant {
        if (_token == address(0)) {
            registerWithdrawal(0, _amount, _owner);
            (bool success,) = _owner.call{value : _amount}("");
            require(success, "d");
            // Native Asset withdraw failed
        } else {
            uint16 assetId = governance.validateAssetAddress(_token);
            bytes22 packedBalanceKey = packAddressAndAssetId(_owner, assetId);
            uint128 balance = pendingBalances[packedBalanceKey].balanceToWithdraw;
            // We will allow withdrawals of `value` such that:
            // `value` <= user pending balance
            // `value` can be bigger then `_amount` requested if token takes fee from sender in addition to `_amount` requested
            uint128 withdrawnAmount = this._transferERC20(IERC20(_token), _owner, _amount, balance);
            registerWithdrawal(assetId, withdrawnAmount, _owner);
        }
    }

    /// @notice Compute onchain operations hash
    /// @param _onchainOpsPubData The public data of onchain operations
    function computeOnchainOpsHash(bytes memory _onchainOpsPubData) public pure returns (bytes32 onchainOpsDataHash){
        return keccak256(_onchainOpsPubData);
    }

    /// @dev Process one block commit using previous block BlockHeader,
    /// @dev returns new block BlockHeader
    function commitOneBlock(BlockHeader memory _previousBlock, CommitBlockInfo memory _newBlock)
    internal
    returns (BlockHeader memory storedNewBlock)
    {
        // only commit next block
        require(_newBlock.blockNumber == _previousBlock.blockNumber + 1, "f");

        // Check timestamp of the new block
        {
            // Block should be after previous block
            require(_newBlock.timestamp >= _previousBlock.timestamp, "g");
        }

        // Check onchain operations
        (
        bytes32 pendingOnchainOpsHash,
        uint64 priorityReqCommitted
        ) = collectOnchainOps(_newBlock);

        // Create block commitment for verification proof
        bytes32 commitment = createBlockCommitment(_previousBlock, _newBlock);

        return
        BlockHeader(
            _newBlock.blockNumber,
            priorityReqCommitted,
            pendingOnchainOpsHash,
            _newBlock.timestamp,
            _newBlock.newAccountRoot,
            commitment
        );
    }

    /// @notice Commit block
    /// @notice 1. Checks onchain operations, timestamp.
    function commitBlocks(
        BlockHeader memory _lastCommittedBlockData,
        CommitBlockInfo[] memory _newBlocksData
    )
    external
    nonReentrant
    {
        requireActive();
        governance.requireActiveValidator(msg.sender);
        // Check that we commit blocks after last committed block
        // incorrect previous block data
        require(storedBlockHeaderHashes[totalBlocksCommitted] == hashBlockHeader(_lastCommittedBlockData), "i");

        for (uint32 i = 0; i < _newBlocksData.length; ++i) {
            _lastCommittedBlockData = commitOneBlock(_lastCommittedBlockData, _newBlocksData[i]);

            totalCommittedPriorityRequests += _lastCommittedBlockData.priorityOperations;
            storedBlockHeaderHashes[_lastCommittedBlockData.blockNumber] = hashBlockHeader(_lastCommittedBlockData);

            emit BlockCommit(_lastCommittedBlockData.blockNumber);
        }

        totalBlocksCommitted += uint32(_newBlocksData.length);

        require(totalCommittedPriorityRequests <= totalOpenPriorityRequests, "j");
    }

    /// @notice Verify block index and proofs
    function verifyOneBlock(VerifyBlockInfo memory _block, uint32 _verifiedBlockIdx) internal {
        // Ensure block was committed
        require(
            hashBlockHeader(_block.blockHeader) ==
            storedBlockHeaderHashes[_block.blockHeader.blockNumber],
            "exe10" // executing block should be committed
        );
        // blocks must in order
        require(_block.blockHeader.blockNumber == totalBlocksVerified + _verifiedBlockIdx + 1, "k");

        bytes32 pendingOnchainOpsHash = EMPTY_STRING_KECCAK;
        for (uint32 i = 0; i < _block.pendingOnchainOpsPubdata.length; ++i) {
            bytes memory pubData = _block.pendingOnchainOpsPubdata[i];

            TxTypes.TxType txType = TxTypes.TxType(uint8(pubData[0]));

            if (txType == TxTypes.TxType.Withdraw) {
                TxTypes.Withdraw memory tx = TxTypes.readWithdrawPubdata(pubData);
                // Circuit guarantees that partial exits are available only for fungible tokens
                require(tx.assetId <= MAX_FUNGIBLE_ASSET_ID, "mf1");
                withdrawOrStore(uint16(tx.assetId), tx.toAddress, tx.assetAmount);
            } else if (txType == TxTypes.TxType.FullExit) {
                // TODO get layer-1 address by account name
                address toAddress = address(0x00);
                TxTypes.FullExit memory tx = TxTypes.readFullExitPubdata(pubData);
                require(tx.assetId <= MAX_FUNGIBLE_ASSET_ID, "mf1");
                withdrawOrStore(uint16(tx.assetId), toAddress, tx.assetAmount);
            } else if (txType == TxTypes.TxType.FullExitNFT) {
                // TODO get layer-1 address by account name
                address toAddress = address(0x00);
                // TODO check params for NFT address
                TxTypes.FullExitNFT memory tx = TxTypes.readFullExitNFTPubdata(pubData);
                // TODO withdraw NFT, minter
                withdrawERC721(tx.accountNameHash, tx.nftAddress, tx.nftAddress, tx.nftTokenId);
            } else if (txType == TxTypes.TxType.WithdrawNFT) {
                TxTypes.WithdrawNFT memory tx = TxTypes.readWithdrawNFTPubdata(pubData);
                // TODO withdraw NFT
                //                withdrawERC721(tx.accountNameHash, tx.toAddress, tx.nftAddress, tx.nftTokenId);
            } else {
                // unsupported tx in block verification
                revert("l");
            }

            pendingOnchainOpsHash = Utils.concatHash(pendingOnchainOpsHash, pubData);
        }
        // incorrect onchain txs executed
        require(pendingOnchainOpsHash == _block.blockHeader.pendingOnchainOperationsHash, "m");
    }

    /// @notice Verify layer-2 blocks proofs
    /// @param _blocks Verified blocks info
    function verifyBlocks(VerifyBlockInfo[] memory _blocks, uint256[] memory _proofs) external nonReentrant {
        requireActive();
        governance.requireActiveValidator(msg.sender);
        uint32 currentTotalBlocksVerified = totalBlocksVerified;

        uint64 priorityRequestsExecuted = 0;
        uint32 nBlocks = uint32(_blocks.length);
        // proof public inputs
        uint256[] memory inputs = new uint256[](3 * _blocks.length);
        for (uint16 i = 0; i < _blocks.length; ++i) {
            verifyOneBlock(_blocks[i], i);
            priorityRequestsExecuted += _blocks[i].blockHeader.priorityOperations;
            // verify block proof
            inputs[3 * i] = uint256(accountRoot);
            inputs[3 * i + 1] = uint256(_blocks[i].blockHeader.accountRoot);
            inputs[3 * i + 2] = uint256(_blocks[i].blockHeader.commitment);
            // update account root
            accountRoot = _blocks[i].blockHeader.accountRoot;
            emit BlockVerification(_blocks[i].blockHeader.blockNumber);
        }
        bool res = verifier.verifyBatchProofs(_proofs, inputs, _blocks.length);
        require(res, "invalid proof");
        firstPriorityRequestId += priorityRequestsExecuted;
        totalCommittedPriorityRequests -= priorityRequestsExecuted;
        totalOpenPriorityRequests -= priorityRequestsExecuted;

        totalBlocksVerified += nBlocks;
        // Can't execute blocks more then committed.
        require(totalBlocksVerified <= totalBlocksCommitted, "n");
    }

    /// @dev 1. Try to send token to _recipients
    /// @dev 2. On failure: Increment _recipients balance to withdraw.
    function withdrawOrStore(
        uint16 _assetId,
        address _recipient,
        uint128 _amount
    ) internal {
        bytes22 packedBalanceKey = packAddressAndAssetId(_recipient, _assetId);

        bool sent = false;
        if (_assetId == 0) {
            address payable toPayable = address(uint160(_recipient));
            sent = sendBNBNoRevert(toPayable, _amount);
        } else {
            address tokenAddr = governance.assetAddresses(_assetId);
            // We use `_transferERC20` here to check that `ERC20` token indeed transferred `_amount`
            // and fail if token subtracted from Zecrey balance more then `_amount` that was requested.
            // This can happen if token subtracts fee from sender while transferring `_amount` that was requested to transfer.
            try this._transferERC20{gas : config.WITHDRAWAL_GAS_LIMIT()}(IERC20(tokenAddr), _recipient, _amount, _amount) {
                sent = true;
            } catch {
                sent = false;
            }
        }
        if (sent) {
            emit Withdrawal(_assetId, _amount);
        } else {
            increaseBalanceToWithdraw(packedBalanceKey, _amount);
            emit WithdrawalPending(_assetId, _amount);
        }
    }

    /// @notice Register deposit request - pack pubdata, add into onchainOpsCheck and emit OnchainDeposit event
    /// @param _assetId Asset by id
    /// @param _amount Asset amount
    /// @param _accountNameHash Receiver Account Name
    function registerDeposit(
        uint16 _assetId,
        uint128 _amount,
        bytes32 _accountNameHash
    ) internal {
        // Priority Queue request
        TxTypes.Deposit memory tx = TxTypes.Deposit({
        txType : uint8(TxTypes.TxType.Deposit),
        accountIndex : 0, // unknown at the moment
        accountNameHash : _accountNameHash,
        assetId : _assetId,
        amount : _amount
        });
        // compact pub data
        bytes memory pubData = TxTypes.writeDepositPubdataForPriorityQueue(tx);
        // add into priority request queue
        addPriorityRequest(TxTypes.TxType.Deposit, pubData);
        emit Deposit(_assetId, _accountNameHash, _amount);
    }

    /// @notice Saves priority request in storage
    /// @dev Calculates expiration block for request, store this request and emit NewPriorityRequest event
    /// @param _txType Rollup tx type
    /// @param _pubData tx pub data
    function addPriorityRequest(TxTypes.TxType _txType, bytes memory _pubData) internal {
        // Expiration block is: current block number + priority expiration delta
        uint64 expirationBlock = uint64(block.number + PRIORITY_EXPIRATION);

        uint64 nextPriorityRequestId = firstPriorityRequestId + totalOpenPriorityRequests;

        bytes20 hashedPubData = Utils.hashBytesToBytes20(_pubData);

        priorityRequests[nextPriorityRequestId] = PriorityTx({
        hashedPubData : hashedPubData,
        expirationBlock : expirationBlock,
        txType : _txType
        });

        emit NewPriorityRequest(msg.sender, nextPriorityRequestId, _txType, _pubData, uint256(expirationBlock));

        totalOpenPriorityRequests++;
    }

    /// @notice Register withdrawal - update user balance and emit OnchainWithdrawal event
    /// @param _token - token by id
    /// @param _amount - token amount
    /// @param _to - address to withdraw to
    function registerWithdrawal(
        uint16 _token,
        uint128 _amount,
        address payable _to
    ) internal {
        bytes22 packedBalanceKey = packAddressAndAssetId(_to, _token);
        uint128 balance = pendingBalances[packedBalanceKey].balanceToWithdraw;
        pendingBalances[packedBalanceKey].balanceToWithdraw = balance.sub(_amount);
        emit Withdrawal(_token, _amount);
    }

    /// @notice Collect onchain ops and ensure it was not executed before
    function collectOnchainOps(CommitBlockInfo memory _newBlockData)
    internal
    view
    returns (
        bytes32 processableOperationsHash,
        uint64 priorityOperationsProcessed
    )
    {
        bytes memory pubData = _newBlockData.publicData;

        uint64 uncommittedPriorityRequestsOffset = firstPriorityRequestId + totalCommittedPriorityRequests;
        priorityOperationsProcessed = 0;
        processableOperationsHash = EMPTY_STRING_KECCAK;

        for (uint16 i = 0; i < _newBlockData.publicDataOffsets.length; ++i) {
            uint32 pubdataOffset = _newBlockData.publicDataOffsets[i];
            require(pubdataOffset < pubData.length, "A1");

            TxTypes.TxType txType = TxTypes.TxType(uint8(pubData[pubdataOffset]));
            if (txType == TxTypes.TxType.RegisterZNS) {
                bytes memory txPubData = Bytes.slice(pubData, pubdataOffset, TxTypes.PACKED_REGISTERZNS_PUBDATA_BYTES);

                TxTypes.RegisterZNS memory registerZNSData = TxTypes.readRegisterZNSPubdata(txPubData);
                checkPriorityOperation(registerZNSData, uncommittedPriorityRequestsOffset + priorityOperationsProcessed);
                priorityOperationsProcessed++;
            } else if (txType == TxTypes.TxType.Deposit) {
                bytes memory txPubData = Bytes.slice(pubData, pubdataOffset, TxTypes.PACKED_DEPOSIT_PUBDATA_BYTES);

                TxTypes.Deposit memory depositData = TxTypes.readDepositPubdata(txPubData);
                checkPriorityOperation(depositData, uncommittedPriorityRequestsOffset + priorityOperationsProcessed);
                priorityOperationsProcessed++;
            } else {

                bytes memory txPubData;

                if (txType == TxTypes.TxType.Withdraw) {
                    txPubData = Bytes.slice(pubData, pubdataOffset, TxTypes.PACKED_WITHDRAW_PUBDATA_BYTES);
                } else if (txType == TxTypes.TxType.WithdrawNFT) {
                    txPubData = Bytes.slice(pubData, pubdataOffset, TxTypes.PACKED_WITHDRAWNFT_PUBDATA_BYTES);
                } else if (txType == TxTypes.TxType.FullExit) {
                    txPubData = Bytes.slice(pubData, pubdataOffset, TxTypes.PACKED_FULLEXIT_PUBDATA_BYTES);

                    TxTypes.FullExit memory fullExitData = TxTypes.readFullExitPubdata(txPubData);

                    checkPriorityOperation(
                        fullExitData,
                        uncommittedPriorityRequestsOffset + priorityOperationsProcessed
                    );
                    priorityOperationsProcessed++;
                } else if (txType == TxTypes.TxType.FullExitNFT) {
                    txPubData = Bytes.slice(pubData, pubdataOffset, TxTypes.PACKED_FULLEXITNFT_PUBDATA_BYTES);

                    TxTypes.FullExitNFT memory fullExitNFTData = TxTypes.readFullExitNFTPubdata(txPubData);

                    checkPriorityOperation(
                        fullExitNFTData,
                        uncommittedPriorityRequestsOffset + priorityOperationsProcessed
                    );
                    priorityOperationsProcessed++;
                } else {
                    // unsupported tx
                    revert("F");
                }
                processableOperationsHash = Utils.concatHash(processableOperationsHash, txPubData);
            }
        }
    }

    /// @notice Checks that register zns is same as tx in priority queue
    /// @param _registerZNS register zns
    /// @param _priorityRequestId tx's id in priority queue
    function checkPriorityOperation(TxTypes.RegisterZNS memory _registerZNS, uint64 _priorityRequestId) internal view {
        TxTypes.TxType priorReqType = priorityRequests[_priorityRequestId].txType;
        // incorrect priority tx type
        require(priorReqType == TxTypes.TxType.RegisterZNS, "H");

        bytes20 hashedPubdata = priorityRequests[_priorityRequestId].hashedPubData;
        require(TxTypes.checkRegisterZNSInPriorityQueue(_registerZNS, hashedPubdata), "I");
    }

    /// @notice Checks that deposit is same as tx in priority queue
    /// @param _deposit Deposit data
    /// @param _priorityRequestId tx's id in priority queue
    function checkPriorityOperation(TxTypes.Deposit memory _deposit, uint64 _priorityRequestId) internal view {
        TxTypes.TxType priorReqType = priorityRequests[_priorityRequestId].txType;
        // incorrect priority tx type
        require(priorReqType == TxTypes.TxType.Deposit, "H");

        bytes20 hashedPubdata = priorityRequests[_priorityRequestId].hashedPubData;
        require(TxTypes.checkDepositInPriorityQueue(_deposit, hashedPubdata), "I");
    }

    /// @notice Checks that FullExit is same as tx in priority queue
    /// @param _fullExit FullExit data
    /// @param _priorityRequestId tx's id in priority queue
    function checkPriorityOperation(TxTypes.FullExit memory _fullExit, uint64 _priorityRequestId) internal view {
        TxTypes.TxType priorReqType = priorityRequests[_priorityRequestId].txType;
        // incorrect priority tx type
        require(priorReqType == TxTypes.TxType.FullExit, "J");

        bytes20 hashedPubdata = priorityRequests[_priorityRequestId].hashedPubData;
        require(TxTypes.checkFullExitInPriorityQueue(_fullExit, hashedPubdata), "K");
    }

    /// @notice Checks that FullExitNFT is same as tx in priority queue
    /// @param _fullExitNFT FullExit nft data
    /// @param _priorityRequestId tx's id in priority queue
    function checkPriorityOperation(TxTypes.FullExitNFT memory _fullExitNFT, uint64 _priorityRequestId) internal view {
        TxTypes.TxType priorReqType = priorityRequests[_priorityRequestId].txType;
        // incorrect priority tx type
        require(priorReqType == TxTypes.TxType.FullExitNFT, "J");


        bytes20 hashedPubdata = priorityRequests[_priorityRequestId].hashedPubData;
        require(TxTypes.checkFullExitNFTInPriorityQueue(_fullExitNFT, hashedPubdata), "K");
    }


    /// @dev Creates block commitment from its data
    // TODO create commitment
    function createBlockCommitment(
        BlockHeader memory _previousBlock,
        CommitBlockInfo memory _newBlockData
    ) internal view returns (bytes32 commitment) {
        /*
        uint32 blockNumber;
        bytes32 onchainOpsRoot;
        bytes32 newAccountRoot;
        uint256 timestamp;
        bytes32 commitment;
        bytes onchainOpsPubData;
        uint16 onchainOpsCount;
        bytes32[ONCHAINOPS_DEPTH] onchainOpsMerkleProof;
        */
        commitment = keccak256(abi.encode(storedBlockHeaderHashes[_previousBlock.blockNumber],
            _newBlockData.blockNumber, _newBlockData.publicData));
    }

    /// @notice Sends ETH
    /// @param _to Address of recipient
    /// @param _amount Amount of tokens to transfer
    /// @return bool flag indicating that transfer is successful
    function sendBNBNoRevert(address payable _to, uint256 _amount) internal returns (bool) {
        (bool callSuccess,) = _to.call{gas : config.WITHDRAWAL_GAS_LIMIT(), value : _amount}("");
        return callSuccess;
    }

    function increaseBalanceToWithdraw(bytes22 _packedBalanceKey, uint128 _amount) internal {
        uint128 balance = pendingBalances[_packedBalanceKey].balanceToWithdraw;
        pendingBalances[_packedBalanceKey] = PendingBalance(balance.add(_amount), FILLED_GAS_RESERVE_VALUE);
    }

    /// @notice Reverts unverified blocks
    function revertBlocks(CommitBlockInfo[] memory _blocksToRevert) external {
        delegateAdditional();
    }

    /// @notice Delegates the call to the additional part of the main contract.
    /// @notice Should be only use to delegate the external calls as it passes the calldata
    /// @notice All functions delegated to additional contract should NOT be nonReentrant
    function delegateAdditional() internal {
        address _target = address(additionalZecreyLegend);
        assembly {
        // The pointer to the free memory slot
            let ptr := mload(0x40)
        // Copy function signature and arguments from calldata at zero position into memory at pointer position
            calldatacopy(ptr, 0x0, calldatasize())
        // Delegatecall method of the implementation contract, returns 0 on error
            let result := delegatecall(gas(), _target, ptr, calldatasize(), 0x0, 0)
        // Get the size of the last return data
            let size := returndatasize()
        // Copy the size length of bytes from return data at zero position to pointer position
            returndatacopy(ptr, 0x0, size)

        // Depending on result value
            switch result
            case 0 {
            // End execution and revert state changes
                revert(ptr, size)
            }
            default {
            // Return data with length of size at pointers position
                return (ptr, size)
            }
        }
=======
import "./ZNSFIFSRegistrar.sol";

contract ZecreyLegend is ZNSFIFSRegistrar, Storage {

    bytes32 LEGEND_NODE = 0xae8f26d798b83a4b456e65b30ab9344705ca7577ffb1814c91f94da90da82de5;

    constructor(ZNS zns) ZNSFIFSRegistrar(zns, LEGEND_NODE) {

>>>>>>> c86e6809
    }

}<|MERGE_RESOLUTION|>--- conflicted
+++ resolved
@@ -9,24 +9,21 @@
 import "./SafeMathUInt128.sol";
 import "./SafeMathUInt32.sol";
 import "./SafeCast.sol";
+import "./Storage.sol";
+import "./Events.sol";
 import "./Utils.sol";
-
-import "./Storage.sol";
-<<<<<<< HEAD
-import "./Events.sol";
-
 import "./Bytes.sol";
 import "./TxTypes.sol";
-
 import "./UpgradeableMaster.sol";
 import "./IERC1155.sol";
 import "./IERC721.sol";
-import "./IL2MintableNFT.sol";
+import "./NFTFactory.sol";
 import "./Config.sol";
+import "./ZNSFIFSRegistrar.sol";
 
 /// @title Zecrey main contract
 /// @author Zecrey Team
-contract Zecrey is UpgradeableMaster, Events, Storage, Config, ReentrancyGuard {
+contract ZecreyLegend is UpgradeableMaster, Events, Storage, Config, ReentrancyGuard {
     using SafeMath for uint256;
     using SafeMathUInt128 for uint128;
     using SafeMathUInt32 for uint32;
@@ -73,10 +70,10 @@
     function clearUpgradeStatus() internal {
         upgradePreparationActive = false;
         upgradePreparationActivationTime = 0;
-        approvedUpgradeNoticePeriod = config.UPGRADE_NOTICE_PERIOD();
+        approvedUpgradeNoticePeriod = UPGRADE_NOTICE_PERIOD;
         emit NoticePeriodChange(approvedUpgradeNoticePeriod);
         upgradeStartTimestamp = 0;
-        for (uint256 i = 0; i < config.SECURITY_COUNCIL_MEMBERS_NUMBER(); ++i) {
+        for (uint256 i = 0; i < SECURITY_COUNCIL_MEMBERS_NUMBER; ++i) {
             securityCouncilApproves[i] = false;
         }
         numberOfApprovalsFromSecurityCouncil = 0;
@@ -103,54 +100,19 @@
     function upgrade(bytes calldata upgradeParameters) external nonReentrant {}
 
     function cutUpgradeNoticePeriod() external {
-        // security council members
-        // TODO to be confirmed
-        address payable[3] memory SECURITY_COUNCIL_MEMBERS = [
-        payable(address(0xE9b15a2D396B349ABF60e53ec66Bcf9af262D449)),
-        payable(address(0xE9b15a2D396B349ABF60e53ec66Bcf9af262D449)),
-        payable(address(0xE9b15a2D396B349ABF60e53ec66Bcf9af262D449))
-        ];
-        uint256 SECURITY_COUNCIL_2_WEEKS_THRESHOLD = 1;
-        uint256 SECURITY_COUNCIL_1_WEEK_THRESHOLD = 2;
-        uint256 SECURITY_COUNCIL_3_DAYS_THRESHOLD = 3;
-        for (uint256 id = 0; id < config.SECURITY_COUNCIL_MEMBERS_NUMBER(); ++id) {
-            if (SECURITY_COUNCIL_MEMBERS[id] == msg.sender) {
-                require(upgradeStartTimestamp != 0);
-                require(securityCouncilApproves[id] == false);
-                securityCouncilApproves[id] = true;
-                numberOfApprovalsFromSecurityCouncil++;
-
-                if (numberOfApprovalsFromSecurityCouncil == SECURITY_COUNCIL_2_WEEKS_THRESHOLD) {
-                    if (approvedUpgradeNoticePeriod > 2 weeks) {
-                        approvedUpgradeNoticePeriod = 2 weeks;
-                        emit NoticePeriodChange(approvedUpgradeNoticePeriod);
-                    }
-                } else if (numberOfApprovalsFromSecurityCouncil == SECURITY_COUNCIL_1_WEEK_THRESHOLD) {
-                    if (approvedUpgradeNoticePeriod > 1 weeks) {
-                        approvedUpgradeNoticePeriod = 1 weeks;
-                        emit NoticePeriodChange(approvedUpgradeNoticePeriod);
-                    }
-                } else if (numberOfApprovalsFromSecurityCouncil == SECURITY_COUNCIL_3_DAYS_THRESHOLD) {
-                    if (approvedUpgradeNoticePeriod > 3 days) {
-                        approvedUpgradeNoticePeriod = 3 days;
-                        emit NoticePeriodChange(approvedUpgradeNoticePeriod);
-                    }
-                }
-
-                break;
-            }
-        }
+        /// All functions delegated to additional contract should NOT be nonReentrant
+        delegateAdditional();
     }
 
     /// @notice Checks if Desert mode must be entered. If true - enters exodus mode and emits ExodusMode event.
-    /// @dev Exodus mode must be entered in case of current ethereum block number is higher than the oldest
+    /// @dev Desert mode must be entered in case of current ethereum block number is higher than the oldest
     /// @dev of existed priority requests expiration block number.
     /// @return bool flag that is true if the Exodus mode must be entered.
     function activateDesertMode() public returns (bool) {
         // #if EASY_EXODUS
         bool trigger = true;
         // #else
-        bool trigger = block.number >= priorityRequests[firstPriorityRequestId].expirationBlock &&
+        trigger = block.number >= priorityRequests[firstPriorityRequestId].expirationBlock &&
         priorityRequests[firstPriorityRequestId].expirationBlock != 0;
         // #endif
         if (trigger) {
@@ -176,19 +138,21 @@
         address _governanceAddress,
         address _verifierAddress,
         address _additionalZecreylegend,
-        bytes32 _genesisStateHash
-        ) = abi.decode(initializationParameters, (address, address, address, bytes32));
+        address _znsFifsRegistrar,
+        bytes32 _genesisAccountRoot
+        ) = abi.decode(initializationParameters, (address, address, address, address, bytes32));
 
         verifier = ZecreyVerifier(_verifierAddress);
         governance = Governance(_governanceAddress);
         additionalZecreyLegend = AdditionalZecreyLegend(_additionalZecreylegend);
+        znsFifsRegistrar = ZNSFIFSRegistrar(_znsFifsRegistrar);
 
         BlockHeader memory zeroBlockHeader = BlockHeader(
             0,
             0,
             EMPTY_STRING_KECCAK,
             0,
-            _genesisStateHash,
+            _genesisAccountRoot,
             bytes32(0)
         );
         storedBlockHeaderHashes[0] = hashBlockHeader(zeroBlockHeader);
@@ -223,6 +187,24 @@
         return SafeCast.toUint128(balanceDiff);
     }
 
+    function registerZNS(string calldata _name, address _owner, bytes32 _zecreyPubKey) external nonReentrant {
+        // TODO not sure if we have the auth
+        znsFifsRegistrar.registerZNS(_name, _owner, _zecreyPubKey);
+        // Priority Queue request
+        TxTypes.RegisterZNS memory _tx = TxTypes.RegisterZNS({
+        txType : uint8(TxTypes.TxType.RegisterZNS),
+        accountName : Utils.stringToBytes32(_name),
+        pubKey : _zecreyPubKey
+        });
+        // compact pub data
+        bytes memory pubData = TxTypes.writeRegisterZNSPubdataForPriorityQueue(_tx);
+
+        // add into priority request queue
+        addPriorityRequest(TxTypes.TxType.RegisterZNS, pubData);
+
+        emit RegisterZNS(_name, _owner, _zecreyPubKey);
+    }
+
     /// @notice Deposit Native Assets to Layer 2 - transfer ether from user into contract, validate it, register deposit
     /// @param _accountNameHash The receiver Layer 2 account name
     function depositBNB(bytes32 _accountNameHash) external payable {
@@ -257,73 +239,93 @@
     }
 
     /// @notice Deposit NFT to Layer 2, both ERC721 and ERC1155 is supported
-    // TODO maybe support ERC1155
-    function depositERC721(
+    function depositNFT(
         bytes32 _accountNameHash,
         address _tokenAddress,
-        uint256 _nftTokenId
+        TxTypes.NftType _nftType,
+        uint256 _nftTokenId,
+        uint32 _amount // can be zero
     ) external nonReentrant {
-        // not desert mode
-        requireActive();
         // Transfer the tokens to this contract
-        bool success = Utils.transferFromERC721(msg.sender, address(this), _tokenAddress, _nftTokenId);
+        bool success = Utils.transferFromNFT(msg.sender, address(this), _nftType, _tokenAddress, _nftTokenId, _amount);
 
         require(success, "nft transfer failure");
 
         // Priority Queue request
-        TxTypes.DepositERC721 memory tx = TxTypes.DepositERC721({
+        TxTypes.DepositNFT memory _tx = TxTypes.DepositNFT({
         txType : uint8(TxTypes.TxType.DepositERC721),
         accountNameHash : _accountNameHash,
         tokenAddress : _tokenAddress,
-        nftTokenId : _nftTokenId
+        nftType : uint8(_nftType),
+        nftTokenId : _nftTokenId,
+        amount : _amount
         });
         // compact pub data
-        bytes memory pubData = TxTypes.writeDepositERC721PubdataForPriorityQueue(tx);
+        bytes memory pubData = TxTypes.writeDepositNFTPubdataForPriorityQueue(_tx);
 
         // add into priority request queue
-        addPriorityRequest(TxTypes.TxType.DepositERC721, pubData);
-
-        emit DepositERC721(_accountNameHash, _tokenAddress, _nftTokenId);
-    }
-
-    // TODO
-    function withdrawERC721(
-        bytes32 _accountNameHash,
+        addPriorityRequest(TxTypes.TxType.DepositNFT, pubData);
+
+        emit DepositNFT(_accountNameHash, _tokenAddress, uint8(_nftType), _nftTokenId, _amount);
+    }
+
+    function withdrawNFT(
+        bytes32 _creatorAccountNameHash,
         address _tokenAddress,
-        address _minter,
-        uint256 _nftTokenId
-    ) internal nonReentrant {
+        address _toAddress,
+        address _proxyAddress,
+        TxTypes.NftType _nftType,
+        uint256 _nftTokenId,
+        uint32 _amount,
+        bytes32 _nftContentHash
+    ) internal {
+        // get layer-1 address by account name hash
+        address _creatorAddress = getAddressByAccountNameHash(_creatorAccountNameHash);
+        bytes memory _emptyExtraData;
         bool success;
-        if (_minter == _tokenAddress) {
+        if (_tokenAddress != address(0x00)) {
             /// This is a NFT from layer 1, withdraw id directly
-            success = Utils.transferFromERC721(address(this), msg.sender, _tokenAddress, _nftTokenId);
+            success = Utils.transferFromNFT(_creatorAddress, _toAddress, _nftType, _tokenAddress, _nftTokenId, _amount);
         } else {
             /// This is a NFT from layer 2
-            // TODO
-            //            success = mintFromL2(msg.sender, _tokenAddress, _nftID, _amount, _minter, _extraData);
+            // TODO minter _proxyAddress
+            if (_proxyAddress != address(0x00)) {
+                success = mintFromZecrey(_creatorAddress, _toAddress, _proxyAddress, _nftTokenId, _amount, _nftContentHash, _emptyExtraData);
+            } else {
+                // TODO mint nft from Zecrey nft factory
+                if (_amount == 1) {// ERC721
+                    // TODO 721 address
+                    success = mintFromZecrey(_creatorAddress, _toAddress, _proxyAddress, _nftTokenId, _amount, _nftContentHash, _emptyExtraData);
+                } else {// ERC1155
+                    // TODO 1155 address
+                    success = mintFromZecrey(_creatorAddress, _toAddress, _proxyAddress, _nftTokenId, _amount, _nftContentHash, _emptyExtraData);
+                }
+            }
         }
 
         require(success, "nft transfer failure");
 
-        // TODO
-        //        emit WithdrawNFT(msg.sender, _accountNameHash, _tokenAddress, _minter, uint8(_nftType), _nftID, _amount);
-    }
-
-    function mintFromL2(
-        address _to,
-        address _tokenAddress,
-        uint256 _nftID,
+        emit WithdrawNFT(_creatorAccountNameHash, _tokenAddress, _toAddress, _proxyAddress, uint8(_nftType), _nftTokenId, _amount);
+    }
+
+    function mintFromZecrey(
+        address _creatorAddress,
+        address _toAddress,
+        address _factoryAddress,
+        uint256 _nftTokenId,
         uint32 _amount,
-        address _minter,
+        bytes32 _nftContentHash,
         bytes memory _extraData
     ) internal returns (bool success) {
         if (_amount == 0) return true;
 
-        try IL2MintableNFT(_tokenAddress).mintFromL2(
-            _to,
-            _nftID,
+        try NFTFactory(_factoryAddress).mintFromZecrey(
+            _creatorAddress,
+            _toAddress,
+            _factoryAddress,
+            _nftTokenId,
             _amount,
-            _minter,
+            _nftContentHash,
             _extraData
         ) {
             success = true;
@@ -358,8 +360,8 @@
         if (_token == address(0)) {
             registerWithdrawal(0, _amount, _owner);
             (bool success,) = _owner.call{value : _amount}("");
+            // Native Asset withdraw failed
             require(success, "d");
-            // Native Asset withdraw failed
         } else {
             uint16 assetId = governance.validateAssetAddress(_token);
             bytes22 packedBalanceKey = packAddressAndAssetId(_owner, assetId);
@@ -382,6 +384,7 @@
     /// @dev returns new block BlockHeader
     function commitOneBlock(BlockHeader memory _previousBlock, CommitBlockInfo memory _newBlock)
     internal
+    view
     returns (BlockHeader memory storedNewBlock)
     {
         // only commit next block
@@ -442,6 +445,10 @@
         require(totalCommittedPriorityRequests <= totalOpenPriorityRequests, "j");
     }
 
+    function getAddressByAccountNameHash(bytes32 accountNameHash) public view returns (address){
+        return znsFifsRegistrar.getOwner(accountNameHash);
+    }
+
     /// @notice Verify block index and proofs
     function verifyOneBlock(VerifyBlockInfo memory _block, uint32 _verifiedBlockIdx) internal {
         // Ensure block was committed
@@ -460,29 +467,27 @@
             TxTypes.TxType txType = TxTypes.TxType(uint8(pubData[0]));
 
             if (txType == TxTypes.TxType.Withdraw) {
-                TxTypes.Withdraw memory tx = TxTypes.readWithdrawPubdata(pubData);
+                TxTypes.Withdraw memory _tx = TxTypes.readWithdrawPubdata(pubData);
                 // Circuit guarantees that partial exits are available only for fungible tokens
-                require(tx.assetId <= MAX_FUNGIBLE_ASSET_ID, "mf1");
-                withdrawOrStore(uint16(tx.assetId), tx.toAddress, tx.assetAmount);
+                require(_tx.assetId <= MAX_FUNGIBLE_ASSET_ID, "mf1");
+                withdrawOrStore(uint16(_tx.assetId), _tx.toAddress, _tx.assetAmount);
             } else if (txType == TxTypes.TxType.FullExit) {
-                // TODO get layer-1 address by account name
-                address toAddress = address(0x00);
-                TxTypes.FullExit memory tx = TxTypes.readFullExitPubdata(pubData);
-                require(tx.assetId <= MAX_FUNGIBLE_ASSET_ID, "mf1");
-                withdrawOrStore(uint16(tx.assetId), toAddress, tx.assetAmount);
+                TxTypes.FullExit memory _tx = TxTypes.readFullExitPubdata(pubData);
+                require(_tx.assetId <= MAX_FUNGIBLE_ASSET_ID, "mf1");
+                // get layer-1 address by account name hash
+                address creatorAddress = getAddressByAccountNameHash(_tx.accountNameHash);
+                withdrawOrStore(uint16(_tx.assetId), creatorAddress, _tx.assetAmount);
             } else if (txType == TxTypes.TxType.FullExitNFT) {
-                // TODO get layer-1 address by account name
-                address toAddress = address(0x00);
                 // TODO check params for NFT address
-                TxTypes.FullExitNFT memory tx = TxTypes.readFullExitNFTPubdata(pubData);
-                // TODO withdraw NFT, minter
-                withdrawERC721(tx.accountNameHash, tx.nftAddress, tx.nftAddress, tx.nftTokenId);
+                TxTypes.FullExitNFT memory _tx = TxTypes.readFullExitNFTPubdata(pubData);
+                // withdraw nft
+                withdrawNFT(_tx.accountNameHash, _tx.tokenAddress, _tx.toAddress, _tx.proxyAddress, TxTypes.NftType(_tx.nftType), _tx.nftTokenId, _tx.amount, _tx.nftContentHash);
             } else if (txType == TxTypes.TxType.WithdrawNFT) {
-                TxTypes.WithdrawNFT memory tx = TxTypes.readWithdrawNFTPubdata(pubData);
-                // TODO withdraw NFT
-                //                withdrawERC721(tx.accountNameHash, tx.toAddress, tx.nftAddress, tx.nftTokenId);
+                TxTypes.WithdrawNFT memory _tx = TxTypes.readWithdrawNFTPubdata(pubData);
+                // withdraw NFT
+                withdrawNFT(_tx.accountNameHash, _tx.tokenAddress, _tx.toAddress, _tx.proxyAddress, TxTypes.NftType(_tx.nftType), _tx.nftTokenId, _tx.amount, _tx.nftContentHash);
             } else {
-                // unsupported tx in block verification
+                // unsupported _tx in block verification
                 revert("l");
             }
 
@@ -494,10 +499,10 @@
 
     /// @notice Verify layer-2 blocks proofs
     /// @param _blocks Verified blocks info
+    /// @param _proofs proofs
     function verifyBlocks(VerifyBlockInfo[] memory _blocks, uint256[] memory _proofs) external nonReentrant {
         requireActive();
         governance.requireActiveValidator(msg.sender);
-        uint32 currentTotalBlocksVerified = totalBlocksVerified;
 
         uint64 priorityRequestsExecuted = 0;
         uint32 nBlocks = uint32(_blocks.length);
@@ -543,7 +548,7 @@
             // We use `_transferERC20` here to check that `ERC20` token indeed transferred `_amount`
             // and fail if token subtracted from Zecrey balance more then `_amount` that was requested.
             // This can happen if token subtracts fee from sender while transferring `_amount` that was requested to transfer.
-            try this._transferERC20{gas : config.WITHDRAWAL_GAS_LIMIT()}(IERC20(tokenAddr), _recipient, _amount, _amount) {
+            try this._transferERC20{gas : WITHDRAWAL_GAS_LIMIT}(IERC20(tokenAddr), _recipient, _amount, _amount) {
                 sent = true;
             } catch {
                 sent = false;
@@ -567,7 +572,7 @@
         bytes32 _accountNameHash
     ) internal {
         // Priority Queue request
-        TxTypes.Deposit memory tx = TxTypes.Deposit({
+        TxTypes.Deposit memory _tx = TxTypes.Deposit({
         txType : uint8(TxTypes.TxType.Deposit),
         accountIndex : 0, // unknown at the moment
         accountNameHash : _accountNameHash,
@@ -575,7 +580,7 @@
         amount : _amount
         });
         // compact pub data
-        bytes memory pubData = TxTypes.writeDepositPubdataForPriorityQueue(tx);
+        bytes memory pubData = TxTypes.writeDepositPubdataForPriorityQueue(_tx);
         // add into priority request queue
         addPriorityRequest(TxTypes.TxType.Deposit, pubData);
         emit Deposit(_assetId, _accountNameHash, _amount);
@@ -583,8 +588,8 @@
 
     /// @notice Saves priority request in storage
     /// @dev Calculates expiration block for request, store this request and emit NewPriorityRequest event
-    /// @param _txType Rollup tx type
-    /// @param _pubData tx pub data
+    /// @param _txType Rollup _tx type
+    /// @param _pubData _tx pub data
     function addPriorityRequest(TxTypes.TxType _txType, bytes memory _pubData) internal {
         // Expiration block is: current block number + priority expiration delta
         uint64 expirationBlock = uint64(block.number + PRIORITY_EXPIRATION);
@@ -680,7 +685,7 @@
                     );
                     priorityOperationsProcessed++;
                 } else {
-                    // unsupported tx
+                    // unsupported _tx
                     revert("F");
                 }
                 processableOperationsHash = Utils.concatHash(processableOperationsHash, txPubData);
@@ -688,48 +693,48 @@
         }
     }
 
-    /// @notice Checks that register zns is same as tx in priority queue
+    /// @notice Checks that register zns is same as _tx in priority queue
     /// @param _registerZNS register zns
-    /// @param _priorityRequestId tx's id in priority queue
+    /// @param _priorityRequestId _tx's id in priority queue
     function checkPriorityOperation(TxTypes.RegisterZNS memory _registerZNS, uint64 _priorityRequestId) internal view {
         TxTypes.TxType priorReqType = priorityRequests[_priorityRequestId].txType;
-        // incorrect priority tx type
+        // incorrect priority _tx type
         require(priorReqType == TxTypes.TxType.RegisterZNS, "H");
 
         bytes20 hashedPubdata = priorityRequests[_priorityRequestId].hashedPubData;
         require(TxTypes.checkRegisterZNSInPriorityQueue(_registerZNS, hashedPubdata), "I");
     }
 
-    /// @notice Checks that deposit is same as tx in priority queue
+    /// @notice Checks that deposit is same as _tx in priority queue
     /// @param _deposit Deposit data
-    /// @param _priorityRequestId tx's id in priority queue
+    /// @param _priorityRequestId _tx's id in priority queue
     function checkPriorityOperation(TxTypes.Deposit memory _deposit, uint64 _priorityRequestId) internal view {
         TxTypes.TxType priorReqType = priorityRequests[_priorityRequestId].txType;
-        // incorrect priority tx type
+        // incorrect priority _tx type
         require(priorReqType == TxTypes.TxType.Deposit, "H");
 
         bytes20 hashedPubdata = priorityRequests[_priorityRequestId].hashedPubData;
         require(TxTypes.checkDepositInPriorityQueue(_deposit, hashedPubdata), "I");
     }
 
-    /// @notice Checks that FullExit is same as tx in priority queue
+    /// @notice Checks that FullExit is same as _tx in priority queue
     /// @param _fullExit FullExit data
-    /// @param _priorityRequestId tx's id in priority queue
+    /// @param _priorityRequestId _tx's id in priority queue
     function checkPriorityOperation(TxTypes.FullExit memory _fullExit, uint64 _priorityRequestId) internal view {
         TxTypes.TxType priorReqType = priorityRequests[_priorityRequestId].txType;
-        // incorrect priority tx type
+        // incorrect priority _tx type
         require(priorReqType == TxTypes.TxType.FullExit, "J");
 
         bytes20 hashedPubdata = priorityRequests[_priorityRequestId].hashedPubData;
         require(TxTypes.checkFullExitInPriorityQueue(_fullExit, hashedPubdata), "K");
     }
 
-    /// @notice Checks that FullExitNFT is same as tx in priority queue
+    /// @notice Checks that FullExitNFT is same as _tx in priority queue
     /// @param _fullExitNFT FullExit nft data
-    /// @param _priorityRequestId tx's id in priority queue
+    /// @param _priorityRequestId _tx's id in priority queue
     function checkPriorityOperation(TxTypes.FullExitNFT memory _fullExitNFT, uint64 _priorityRequestId) internal view {
         TxTypes.TxType priorReqType = priorityRequests[_priorityRequestId].txType;
-        // incorrect priority tx type
+        // incorrect priority _tx type
         require(priorReqType == TxTypes.TxType.FullExitNFT, "J");
 
 
@@ -763,7 +768,7 @@
     /// @param _amount Amount of tokens to transfer
     /// @return bool flag indicating that transfer is successful
     function sendBNBNoRevert(address payable _to, uint256 _amount) internal returns (bool) {
-        (bool callSuccess,) = _to.call{gas : config.WITHDRAWAL_GAS_LIMIT(), value : _amount}("");
+        (bool callSuccess,) = _to.call{gas : WITHDRAWAL_GAS_LIMIT, value : _amount}("");
         return callSuccess;
     }
 
@@ -805,16 +810,6 @@
                 return (ptr, size)
             }
         }
-=======
-import "./ZNSFIFSRegistrar.sol";
-
-contract ZecreyLegend is ZNSFIFSRegistrar, Storage {
-
-    bytes32 LEGEND_NODE = 0xae8f26d798b83a4b456e65b30ab9344705ca7577ffb1814c91f94da90da82de5;
-
-    constructor(ZNS zns) ZNSFIFSRegistrar(zns, LEGEND_NODE) {
-
->>>>>>> c86e6809
     }
 
 }