// SPDX-License-Identifier: Apache-2.0
pragma solidity ^0.8.0;

import "./Governance.sol";
import "@openzeppelin/contracts/token/ERC20/IERC20.sol";
import "./lib/Utils.sol";

/// @title Asset Governance Contract
/// @author ZkBNB Team
/// @notice Contract is used to allow anyone to add new ERC20 tokens to ZkBNB given sufficient payment
<<<<<<< HEAD
contract AssetGovernance is ReentrancyGuard {
    /// @notice Token lister added or removed (see `tokenLister`)
    event TokenListerUpdate(address indexed tokenLister, bool isActive);

    /// @notice Listing fee token set
    event ListingFeeTokenUpdate(IERC20 indexed newListingFeeToken, uint256 newListingFee);

    /// @notice Listing fee set
    event ListingFeeUpdate(uint256 newListingFee);

    /// @notice Maximum number of listed tokens updated
    event ListingCapUpdate(uint16 newListingCap);

    /// @notice The treasury (the account which will receive the fee) was updated
    event TreasuryUpdate(address newTreasury);

    /// @notice The treasury account index was updated
    event TreasuryAccountIndexUpdate(uint32 _newTreasuryAccountIndex);

    /// @notice ZkBNB governance contract
    Governance public governance;

    /// @notice Token used to collect listing fee for addition of new token to ZkBNB network
    IERC20 public listingFeeToken;

    /// @notice Token listing fee
    uint256 public listingFee;

    /// @notice Max number of tokens that can be listed using this contract
    uint16 public listingCap;

    /// @notice Addresses that can list tokens without fee
    mapping(address => bool) public tokenLister;

    /// @notice Address that collects listing payments
    address public treasury;

    /// @notice AccountIndex that collects listing payments
    uint32 public treasuryAccountIndex;

    constructor (
        address _governance,
        address _listingFeeToken,
        uint256 _listingFee,
        uint16 _listingCap,
        address _treasury,
        uint32 _treasuryAccountIndex
    ) {

        governance = Governance(_governance);
        listingFeeToken = IERC20(_listingFeeToken);
        listingFee = _listingFee;
        listingCap = _listingCap;
        treasury = _treasury;
        treasuryAccountIndex = _treasuryAccountIndex;
        // We add treasury as the first token lister
        tokenLister[treasury] = true;
        emit TokenListerUpdate(treasury, true);
    }

    /// @notice Governance contract upgrade. Can be external because Proxy contract intercepts illegal calls of this function.
    /// @param upgradeParameters Encoded representation of upgrade parameters
    // solhint-disable-next-line no-empty-blocks
    function upgrade(bytes calldata upgradeParameters) external {}

    /// @notice Adds new ERC20 token to ZkBNB network.
    /// @notice If caller is not present in the `tokenLister` map, payment of `listingFee` in `listingFeeToken` should be made.
    /// @notice NOTE: before calling this function make sure to approve `listingFeeToken` transfer for this contract.
    function addAsset(address _assetAddress) external {
        // Impossible to add more tokens using this contract
        require(governance.totalAssets() < listingCap, "can't add more tokens");
        // Check access: if address zero is a lister, any address can add asset
        require(tokenLister[msg.sender] || tokenLister[address(0)], "no access");
        if (!tokenLister[msg.sender]) {
            // Collect fees
            bool feeTransferOk = Utils.transferFromERC20(listingFeeToken, msg.sender, treasury, listingFee);
            require(feeTransferOk, "fee transfer failed");
            // Failed to receive payment for token addition.
        }
        governance.addAsset(_assetAddress);
=======
contract AssetGovernance {
  /// @notice Token lister added or removed (see `tokenLister`)
  event TokenListerUpdate(address indexed tokenLister, bool isActive);

  /// @notice Listing fee token set
  event ListingFeeTokenUpdate(IERC20 indexed newListingFeeToken, uint256 newListingFee);

  /// @notice Listing fee set
  event ListingFeeUpdate(uint256 newListingFee);

  /// @notice Maximum number of listed tokens updated
  event ListingCapUpdate(uint16 newListingCap);

  /// @notice The treasury (the account which will receive the fee) was updated
  event TreasuryUpdate(address newTreasury);

  /// @notice The treasury account index was updated
  event TreasuryAccountIndexUpdate(uint32 _newTreasuryAccountIndex);

  /// @notice ZkBNB governance contract
  Governance public governance;

  /// @notice Token used to collect listing fee for addition of new token to ZkBNB network
  IERC20 public listingFeeToken;

  /// @notice Token listing fee
  uint256 public listingFee;

  /// @notice Max number of tokens that can be listed using this contract
  uint16 public listingCap;

  /// @notice Addresses that can list tokens without fee
  mapping(address => bool) public tokenLister;

  /// @notice Address that collects listing payments
  address public treasury;

  /// @notice AccountIndex that collects listing payments
  uint32 public treasuryAccountIndex;

  constructor(
    address _governance,
    address _listingFeeToken,
    uint256 _listingFee,
    uint16 _listingCap,
    address _treasury,
    uint32 _treasuryAccountIndex
  ) {
    governance = Governance(_governance);
    listingFeeToken = IERC20(_listingFeeToken);
    listingFee = _listingFee;
    listingCap = _listingCap;
    treasury = _treasury;
    treasuryAccountIndex = _treasuryAccountIndex;
    // We add treasury as the first token lister
    tokenLister[treasury] = true;
    emit TokenListerUpdate(treasury, true);
  }

  /// @notice Governance contract upgrade. Can be external because Proxy contract intercepts illegal calls of this function.
  /// @param upgradeParameters Encoded representation of upgrade parameters
  // solhint-disable-next-line no-empty-blocks
  function upgrade(bytes calldata upgradeParameters) external {}

  /// @notice Adds new ERC20 token to ZkBNB network.
  /// @notice If caller is not present in the `tokenLister` map, payment of `listingFee` in `listingFeeToken` should be made.
  /// @notice NOTE: before calling this function make sure to approve `listingFeeToken` transfer for this contract.
  function addAsset(address _assetAddress) external {
    require(governance.totalAssets() < listingCap, "can't add more tokens");
    // Impossible to add more tokens using this contract
    if (!tokenLister[msg.sender]) {
      // Collect fees
      bool feeTransferOk = Utils.transferFromERC20(listingFeeToken, msg.sender, treasury, listingFee);
      require(feeTransferOk, "fee transfer failed");
      // Failed to receive payment for token addition.
>>>>>>> 7efc69ef
    }
    governance.addAsset(_assetAddress);
  }

  /// Governance functions (this contract is governed by ZkBNB governor)

  /// @notice Set new listing token and fee
  /// @notice Can be called only by ZkBNB governor
  function setListingFeeAsset(IERC20 _newListingFeeAsset, uint256 _newListingFee) external {
    governance.requireGovernor(msg.sender);
    listingFeeToken = _newListingFeeAsset;
    listingFee = _newListingFee;

    emit ListingFeeTokenUpdate(_newListingFeeAsset, _newListingFee);
  }

  /// @notice Set new listing fee
  /// @notice Can be called only by ZkBNB governor
  function setListingFee(uint256 _newListingFee) external {
    governance.requireGovernor(msg.sender);
    listingFee = _newListingFee;

    emit ListingFeeUpdate(_newListingFee);
  }

  /// @notice Enable or disable token lister. If enabled new tokens can be added by that address without payment
  /// @notice Can be called only by ZkBNB governor
  function setLister(address _listerAddress, bool _active) external {
    governance.requireGovernor(msg.sender);
    if (tokenLister[_listerAddress] != _active) {
      tokenLister[_listerAddress] = _active;
      emit TokenListerUpdate(_listerAddress, _active);
    }
  }

  /// @notice Change maximum amount of tokens that can be listed using this method
  /// @notice Can be called only by ZkBNB governor
  function setListingCap(uint16 _newListingCap) external {
    governance.requireGovernor(msg.sender);
    listingCap = _newListingCap;

    emit ListingCapUpdate(_newListingCap);
  }

  /// @notice Change address that collects payments for listing tokens.
  /// @notice Can be called only by ZkBNB governor
  function setTreasury(address _newTreasury) external {
    governance.requireGovernor(msg.sender);
    treasury = _newTreasury;

    emit TreasuryUpdate(_newTreasury);
  }

  /// @notice Change account index that collects payments for listing tokens.
  /// @notice Can be called only by ZkBNB governor
  function setTreasuryAccountIndex(uint32 _newTreasuryAccountIndex) external {
    governance.requireGovernor(msg.sender);
    treasuryAccountIndex = _newTreasuryAccountIndex;

    emit TreasuryAccountIndexUpdate(_newTreasuryAccountIndex);
  }
}<|MERGE_RESOLUTION|>--- conflicted
+++ resolved
@@ -8,88 +8,6 @@
 /// @title Asset Governance Contract
 /// @author ZkBNB Team
 /// @notice Contract is used to allow anyone to add new ERC20 tokens to ZkBNB given sufficient payment
-<<<<<<< HEAD
-contract AssetGovernance is ReentrancyGuard {
-    /// @notice Token lister added or removed (see `tokenLister`)
-    event TokenListerUpdate(address indexed tokenLister, bool isActive);
-
-    /// @notice Listing fee token set
-    event ListingFeeTokenUpdate(IERC20 indexed newListingFeeToken, uint256 newListingFee);
-
-    /// @notice Listing fee set
-    event ListingFeeUpdate(uint256 newListingFee);
-
-    /// @notice Maximum number of listed tokens updated
-    event ListingCapUpdate(uint16 newListingCap);
-
-    /// @notice The treasury (the account which will receive the fee) was updated
-    event TreasuryUpdate(address newTreasury);
-
-    /// @notice The treasury account index was updated
-    event TreasuryAccountIndexUpdate(uint32 _newTreasuryAccountIndex);
-
-    /// @notice ZkBNB governance contract
-    Governance public governance;
-
-    /// @notice Token used to collect listing fee for addition of new token to ZkBNB network
-    IERC20 public listingFeeToken;
-
-    /// @notice Token listing fee
-    uint256 public listingFee;
-
-    /// @notice Max number of tokens that can be listed using this contract
-    uint16 public listingCap;
-
-    /// @notice Addresses that can list tokens without fee
-    mapping(address => bool) public tokenLister;
-
-    /// @notice Address that collects listing payments
-    address public treasury;
-
-    /// @notice AccountIndex that collects listing payments
-    uint32 public treasuryAccountIndex;
-
-    constructor (
-        address _governance,
-        address _listingFeeToken,
-        uint256 _listingFee,
-        uint16 _listingCap,
-        address _treasury,
-        uint32 _treasuryAccountIndex
-    ) {
-
-        governance = Governance(_governance);
-        listingFeeToken = IERC20(_listingFeeToken);
-        listingFee = _listingFee;
-        listingCap = _listingCap;
-        treasury = _treasury;
-        treasuryAccountIndex = _treasuryAccountIndex;
-        // We add treasury as the first token lister
-        tokenLister[treasury] = true;
-        emit TokenListerUpdate(treasury, true);
-    }
-
-    /// @notice Governance contract upgrade. Can be external because Proxy contract intercepts illegal calls of this function.
-    /// @param upgradeParameters Encoded representation of upgrade parameters
-    // solhint-disable-next-line no-empty-blocks
-    function upgrade(bytes calldata upgradeParameters) external {}
-
-    /// @notice Adds new ERC20 token to ZkBNB network.
-    /// @notice If caller is not present in the `tokenLister` map, payment of `listingFee` in `listingFeeToken` should be made.
-    /// @notice NOTE: before calling this function make sure to approve `listingFeeToken` transfer for this contract.
-    function addAsset(address _assetAddress) external {
-        // Impossible to add more tokens using this contract
-        require(governance.totalAssets() < listingCap, "can't add more tokens");
-        // Check access: if address zero is a lister, any address can add asset
-        require(tokenLister[msg.sender] || tokenLister[address(0)], "no access");
-        if (!tokenLister[msg.sender]) {
-            // Collect fees
-            bool feeTransferOk = Utils.transferFromERC20(listingFeeToken, msg.sender, treasury, listingFee);
-            require(feeTransferOk, "fee transfer failed");
-            // Failed to receive payment for token addition.
-        }
-        governance.addAsset(_assetAddress);
-=======
 contract AssetGovernance {
   /// @notice Token lister added or removed (see `tokenLister`)
   event TokenListerUpdate(address indexed tokenLister, bool isActive);
@@ -158,14 +76,15 @@
   /// @notice If caller is not present in the `tokenLister` map, payment of `listingFee` in `listingFeeToken` should be made.
   /// @notice NOTE: before calling this function make sure to approve `listingFeeToken` transfer for this contract.
   function addAsset(address _assetAddress) external {
+    // Impossible to add more tokens using this contract
     require(governance.totalAssets() < listingCap, "can't add more tokens");
-    // Impossible to add more tokens using this contract
+    // Check access: if address zero is a lister, any address can add asset
+    require(tokenLister[msg.sender] || tokenLister[address(0)], "no access");
     if (!tokenLister[msg.sender]) {
       // Collect fees
       bool feeTransferOk = Utils.transferFromERC20(listingFeeToken, msg.sender, treasury, listingFee);
       require(feeTransferOk, "fee transfer failed");
       // Failed to receive payment for token addition.
->>>>>>> 7efc69ef
     }
     governance.addAsset(_assetAddress);
   }
