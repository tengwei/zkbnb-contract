--- conflicted
+++ resolved
@@ -69,17 +69,12 @@
   /// @notice Adds new ERC20 token to ZkBNB network.
   /// @notice If caller is not present in the `tokenLister` map, payment of `listingFee` in `listingFeeToken` should be made.
   /// @notice NOTE: before calling this function make sure to approve `listingFeeToken` transfer for this contract.
-<<<<<<< HEAD
   function addAsset(address _assetAddress) external nonReentrant {
-    require(governance.totalAssets() < listingCap, "can't add more tokens");
-=======
-  function addAsset(address _assetAddress) external {
->>>>>>> d0ad9d7c
     // Impossible to add more tokens using this contract
     require(governance.totalAssets() < listingCap, "can't add more tokens");
     if (!tokenLister[msg.sender]) {
-        // Check access: if address zero is a lister, any address can add asset
-        require(tokenLister[address(0)], "no access");
+      // Check access: if address zero is a lister, any address can add asset
+      require(tokenLister[address(0)], "no access");
       // Collect fees
       bool feeTransferOk = Utils.transferFromERC20(listingFeeToken, msg.sender, treasury, listingFee);
       require(feeTransferOk, "fee transfer failed");
