// SPDX-License-Identifier: Apache-2.0
pragma solidity ^0.8.0;

import "@openzeppelin/contracts-upgradeable/access/OwnableUpgradeable.sol";
import "@openzeppelin/contracts-upgradeable/security/ReentrancyGuardUpgradeable.sol";
import "./interfaces/IBaseRegistrar.sol";
import "./interfaces/IPriceOracle.sol";
import "./interfaces/IZNS.sol";
import "./lib/Names.sol";

/**
 * ZNSController is a registrar allocating subdomain names to users in ZkBNB in a FIFS way.
 */
contract ZNSController is IBaseRegistrar, OwnableUpgradeable, ReentrancyGuardUpgradeable {
<<<<<<< HEAD

    using Names for string;

    // ZNS registry
    ZNS public zns;
    // Price Oracle
    IPriceOracle public prices;

    event Withdraw(address _to, uint256 _value);

    // The nodehash/namehash of the root node this registrar owns (eg, .legend)
    bytes32 public baseNode;
    // A map of addresses that are authorized to controll the registrar(eg, register names)
    mapping(address => bool) public controllers;
    // A map to record the L2 owner of each node. A L2 owner can own only 1 name.
    // pubKey => nodeHash
    mapping(bytes32 => bytes32) ZNSPubKeyMapper;

    modifier onlyController {
        require(controllers[msg.sender]);
        _;
    }

    modifier live {
        require(zns.owner(baseNode) == address(this));
        _;
    }

    function initialize(bytes calldata initializationParameters) external initializer {
        __Ownable_init();
        __ReentrancyGuard_init();

        (address _znsAddr, address _prices, bytes32 _node) = abi.decode(initializationParameters, (address, address, bytes32));
        zns = ZNS(_znsAddr);
        prices = IPriceOracle(_prices);
        uint256 q = 21888242871839275222246405745257275088548364400416034343698204186575808495617;
        baseNode = bytes32(uint256(_node)%q);

        // initialize ownership
        controllers[msg.sender] = true;
    }

    // Authorizes a controller, who can control this registrar.
    function addController(address _controller) external override onlyOwner {
        controllers[_controller] = true;
        emit ControllerAdded(_controller);
    }

    // Revoke controller permission for an address.
    function removeController(address _controller) external override onlyOwner {
        controllers[_controller] = false;
        emit ControllerRemoved(_controller);
    }

    // Set resolver for the node this registrar manages.
    // This msg.sender must be the owner of base node.
    function setThisResolver(address _resolver) external override onlyOwner {
        zns.setResolver(baseNode, _resolver);
    }

    function getOwner(bytes32 node) external view returns (address){
        return zns.owner(node);
    }

    /**
     * @dev Register a new node under base node if it not exists.
     * @param _name The plaintext of the name to register
     * @param _owner The address to receive this name
     * @param _pubKeyX The pub key x of the owner
     * @param _pubKeyY The pub key y of the owner
     */
    function registerZNS(string calldata _name, address _owner, bytes32 _pubKeyX, bytes32 _pubKeyY, address _resolver) external override onlyController payable returns (bytes32 subnode, uint32 accountIndex){
        // Check if this name is valid
        require(_valid(_name), "invalid name");
        // This L2 owner should not own any name before
        require(_validPubKey(_pubKeyY), "pub key existed");
        // Calculate price using PriceOracle
        uint256 price = prices.price(_name);
        // Check enough value
        require(
            msg.value >= price,
            "nev"
        );

        // Get the name hash
        bytes32 label = keccak256Hash(bytes(_name));
        // This subnode should not be registered before
        require(!zns.subNodeRecordExists(baseNode, label), "subnode existed");
        // Register subnode
        subnode = zns.setSubnodeRecord(baseNode, label, _owner, _pubKeyX, _pubKeyY, _resolver);
        accountIndex = zns.setSubnodeAccountIndex(subnode);

        // Update L2 owner mapper
        ZNSPubKeyMapper[_pubKeyY] = subnode;

        emit ZNSRegistered(_name, subnode, _owner, _pubKeyX, _pubKeyY, price);

        // Refund remained value to the owner of this name
        if (msg.value > price) {
            payable(_owner).transfer(
                msg.value - price
            );
        }

        return (subnode, accountIndex);
    }

    /**
     * @dev Withdraw BNB from this contract, only called by the owner of this contract.
     * @param _to The address to receive
     * @param _value The BNB amount to withdraw
     */
    function withdraw(address _to, uint256 _value) external onlyOwner {
        // Check not too much value
        require(_value < address(this).balance, "tmv");
        // Withdraw
        payable(_to).transfer(_value);

        emit Withdraw(_to, _value);
    }

    function getSubnodeNameHash(string memory name) external view returns (bytes32) {
        uint256 q = 21888242871839275222246405745257275088548364400416034343698204186575808495617;
        bytes32 subnode = keccak256Hash(abi.encodePacked(baseNode, keccak256Hash(bytes(name))));
        subnode = bytes32(uint256(subnode) % q);
        return subnode;
    }

    function isRegisteredNameHash(bytes32 _nameHash) external view returns (bool){
        return zns.recordExists(_nameHash);
    }

    function isRegisteredZNSName(string memory _name) external view returns (bool) {
        bytes32 subnode = this.getSubnodeNameHash(_name);
        return this.isRegisteredNameHash(subnode);
    }

    function getZNSNamePrice(string calldata name) external view returns (uint256) {
        return prices.price(name);
    }

    function _valid(string memory _name) internal pure returns (bool) {
        return _validCharset(_name) && _validLength(_name);
    }

    function _validCharset(string memory _name) internal pure returns (bool) {
        return _name.charsetValid();
    }

    function _validLength(string memory _name) internal pure returns (bool) {
        return _name.strlen() >= 3 && _name.strlen() <= 20;
    }

    function _validPubKey(bytes32 _pubKey) internal view returns (bool) {
        return ZNSPubKeyMapper[_pubKey] == 0x0;
    }

    function keccak256Hash(bytes memory input) public view returns (bytes32 result) {
        result = keccak256(input);
    }
=======
  using Names for string;

  // ZNS registry
  IZNS public zns;
  // Price Oracle
  IPriceOracle public prices;

  event Withdraw(address _to, uint256 _value);

  // The nodehash/namehash of the root node this registrar owns (eg, .legend)
  bytes32 public baseNode;
  // A map of addresses that are authorized to controll the registrar(eg, register names)
  mapping(address => bool) public controllers;
  // A map to record the L2 owner of each node. A L2 owner can own only 1 name.
  // pubKey => nodeHash
  mapping(bytes32 => bytes32) ZNSPubKeyMapper;

  modifier onlyController() {
    require(controllers[msg.sender]);
    _;
  }

  modifier live() {
    require(zns.owner(baseNode) == address(this));
    _;
  }

  function initialize(bytes calldata initializationParameters) external initializer {
    __Ownable_init();
    __ReentrancyGuard_init();

    (address _znsAddr, address _prices, bytes32 _node) = abi.decode(
      initializationParameters,
      (address, address, bytes32)
    );
    zns = IZNS(_znsAddr);
    prices = IPriceOracle(_prices);
    uint256 q = 21888242871839275222246405745257275088548364400416034343698204186575808495617;
    baseNode = bytes32(uint256(_node) % q);

    // initialize ownership
    controllers[msg.sender] = true;
  }

  /// @notice ZNSController contract upgrade. Can be external because Proxy contract intercepts illegal calls of this function.
  /// @param upgradeParameters Encoded representation of upgrade parameters
  // solhint-disable-next-line no-empty-blocks
  function upgrade(bytes calldata upgradeParameters) external {}

  // Authorizes a controller, who can control this registrar.
  function addController(address _controller) external override onlyOwner {
    controllers[_controller] = true;
    emit ControllerAdded(_controller);
  }

  // Revoke controller permission for an address.
  function removeController(address _controller) external override onlyOwner {
    controllers[_controller] = false;
    emit ControllerRemoved(_controller);
  }

  // Set resolver for the node this registrar manages.
  // This msg.sender must be the owner of base node.
  function setThisResolver(address _resolver) external override onlyOwner {
    zns.setResolver(baseNode, _resolver);
  }

  function getOwner(bytes32 node) external view returns (address) {
    return zns.owner(node);
  }

  /**
   * @dev Register a new node under base node if it not exists.
   * @param _name The plaintext of the name to register
   * @param _owner The address to receive this name
   * @param _pubKeyX The pub key x of the owner
   * @param _pubKeyY The pub key y of the owner
   */
  function registerZNS(
    string calldata _name,
    address _owner,
    bytes32 _pubKeyX,
    bytes32 _pubKeyY,
    address _resolver
  ) external payable override onlyController returns (bytes32 subnode, uint32 accountIndex) {
    // Check if this name is valid
    require(_valid(_name), "invalid name");
    // This L2 owner should not own any name before
    require(_validPubKey(_pubKeyY), "pub key existed");
    // Calculate price using PriceOracle
    uint256 price = prices.price(_name);
    // Check enough value
    require(msg.value >= price, "nev");

    // Get the name hash
    bytes32 label = keccak256Hash(bytes(_name));
    // This subnode should not be registered before
    require(!zns.subNodeRecordExists(baseNode, label), "subnode existed");
    // Register subnode
    subnode = zns.setSubnodeRecord(baseNode, label, _owner, _pubKeyX, _pubKeyY, _resolver);
    accountIndex = zns.setSubnodeAccountIndex(subnode);

    // Update L2 owner mapper
    ZNSPubKeyMapper[_pubKeyY] = subnode;

    emit ZNSRegistered(_name, subnode, _owner, _pubKeyX, _pubKeyY, price);

    // Refund remained value to the owner of this name
    if (msg.value > price) {
      payable(_owner).transfer(msg.value - price);
    }

    return (subnode, accountIndex);
  }

  /**
   * @dev Withdraw BNB from this contract, only called by the owner of this contract.
   * @param _to The address to receive
   * @param _value The BNB amount to withdraw
   */
  function withdraw(address _to, uint256 _value) external onlyOwner {
    // Check not too much value
    require(_value < address(this).balance, "tmv");
    // Withdraw
    payable(_to).transfer(_value);

    emit Withdraw(_to, _value);
  }

  function getSubnodeNameHash(string memory name) external view returns (bytes32) {
    uint256 q = 21888242871839275222246405745257275088548364400416034343698204186575808495617;
    bytes32 subnode = keccak256Hash(abi.encodePacked(baseNode, keccak256Hash(bytes(name))));
    subnode = bytes32(uint256(subnode) % q);
    return subnode;
  }

  function isRegisteredNameHash(bytes32 _nameHash) external view returns (bool) {
    return zns.recordExists(_nameHash);
  }

  function isRegisteredZNSName(string memory _name) external view returns (bool) {
    bytes32 subnode = this.getSubnodeNameHash(_name);
    return this.isRegisteredNameHash(subnode);
  }

  function getZNSNamePrice(string calldata name) external view returns (uint256) {
    return prices.price(name);
  }

  function _valid(string memory _name) internal pure returns (bool) {
    return _validCharset(_name) && _validLength(_name);
  }

  function _validCharset(string memory _name) internal pure returns (bool) {
    return _name.charsetValid();
  }

  function _validLength(string memory _name) internal pure returns (bool) {
    return _name.strlen() >= 3 && _name.strlen() <= 20;
  }

  function _validPubKey(bytes32 _pubKey) internal view returns (bool) {
    return ZNSPubKeyMapper[_pubKey] == 0x0;
  }

  function keccak256Hash(bytes memory input) public pure returns (bytes32 result) {
    result = keccak256(input);
  }
>>>>>>> d0ad9d7c
}<|MERGE_RESOLUTION|>--- conflicted
+++ resolved
@@ -12,168 +12,6 @@
  * ZNSController is a registrar allocating subdomain names to users in ZkBNB in a FIFS way.
  */
 contract ZNSController is IBaseRegistrar, OwnableUpgradeable, ReentrancyGuardUpgradeable {
-<<<<<<< HEAD
-
-    using Names for string;
-
-    // ZNS registry
-    ZNS public zns;
-    // Price Oracle
-    IPriceOracle public prices;
-
-    event Withdraw(address _to, uint256 _value);
-
-    // The nodehash/namehash of the root node this registrar owns (eg, .legend)
-    bytes32 public baseNode;
-    // A map of addresses that are authorized to controll the registrar(eg, register names)
-    mapping(address => bool) public controllers;
-    // A map to record the L2 owner of each node. A L2 owner can own only 1 name.
-    // pubKey => nodeHash
-    mapping(bytes32 => bytes32) ZNSPubKeyMapper;
-
-    modifier onlyController {
-        require(controllers[msg.sender]);
-        _;
-    }
-
-    modifier live {
-        require(zns.owner(baseNode) == address(this));
-        _;
-    }
-
-    function initialize(bytes calldata initializationParameters) external initializer {
-        __Ownable_init();
-        __ReentrancyGuard_init();
-
-        (address _znsAddr, address _prices, bytes32 _node) = abi.decode(initializationParameters, (address, address, bytes32));
-        zns = ZNS(_znsAddr);
-        prices = IPriceOracle(_prices);
-        uint256 q = 21888242871839275222246405745257275088548364400416034343698204186575808495617;
-        baseNode = bytes32(uint256(_node)%q);
-
-        // initialize ownership
-        controllers[msg.sender] = true;
-    }
-
-    // Authorizes a controller, who can control this registrar.
-    function addController(address _controller) external override onlyOwner {
-        controllers[_controller] = true;
-        emit ControllerAdded(_controller);
-    }
-
-    // Revoke controller permission for an address.
-    function removeController(address _controller) external override onlyOwner {
-        controllers[_controller] = false;
-        emit ControllerRemoved(_controller);
-    }
-
-    // Set resolver for the node this registrar manages.
-    // This msg.sender must be the owner of base node.
-    function setThisResolver(address _resolver) external override onlyOwner {
-        zns.setResolver(baseNode, _resolver);
-    }
-
-    function getOwner(bytes32 node) external view returns (address){
-        return zns.owner(node);
-    }
-
-    /**
-     * @dev Register a new node under base node if it not exists.
-     * @param _name The plaintext of the name to register
-     * @param _owner The address to receive this name
-     * @param _pubKeyX The pub key x of the owner
-     * @param _pubKeyY The pub key y of the owner
-     */
-    function registerZNS(string calldata _name, address _owner, bytes32 _pubKeyX, bytes32 _pubKeyY, address _resolver) external override onlyController payable returns (bytes32 subnode, uint32 accountIndex){
-        // Check if this name is valid
-        require(_valid(_name), "invalid name");
-        // This L2 owner should not own any name before
-        require(_validPubKey(_pubKeyY), "pub key existed");
-        // Calculate price using PriceOracle
-        uint256 price = prices.price(_name);
-        // Check enough value
-        require(
-            msg.value >= price,
-            "nev"
-        );
-
-        // Get the name hash
-        bytes32 label = keccak256Hash(bytes(_name));
-        // This subnode should not be registered before
-        require(!zns.subNodeRecordExists(baseNode, label), "subnode existed");
-        // Register subnode
-        subnode = zns.setSubnodeRecord(baseNode, label, _owner, _pubKeyX, _pubKeyY, _resolver);
-        accountIndex = zns.setSubnodeAccountIndex(subnode);
-
-        // Update L2 owner mapper
-        ZNSPubKeyMapper[_pubKeyY] = subnode;
-
-        emit ZNSRegistered(_name, subnode, _owner, _pubKeyX, _pubKeyY, price);
-
-        // Refund remained value to the owner of this name
-        if (msg.value > price) {
-            payable(_owner).transfer(
-                msg.value - price
-            );
-        }
-
-        return (subnode, accountIndex);
-    }
-
-    /**
-     * @dev Withdraw BNB from this contract, only called by the owner of this contract.
-     * @param _to The address to receive
-     * @param _value The BNB amount to withdraw
-     */
-    function withdraw(address _to, uint256 _value) external onlyOwner {
-        // Check not too much value
-        require(_value < address(this).balance, "tmv");
-        // Withdraw
-        payable(_to).transfer(_value);
-
-        emit Withdraw(_to, _value);
-    }
-
-    function getSubnodeNameHash(string memory name) external view returns (bytes32) {
-        uint256 q = 21888242871839275222246405745257275088548364400416034343698204186575808495617;
-        bytes32 subnode = keccak256Hash(abi.encodePacked(baseNode, keccak256Hash(bytes(name))));
-        subnode = bytes32(uint256(subnode) % q);
-        return subnode;
-    }
-
-    function isRegisteredNameHash(bytes32 _nameHash) external view returns (bool){
-        return zns.recordExists(_nameHash);
-    }
-
-    function isRegisteredZNSName(string memory _name) external view returns (bool) {
-        bytes32 subnode = this.getSubnodeNameHash(_name);
-        return this.isRegisteredNameHash(subnode);
-    }
-
-    function getZNSNamePrice(string calldata name) external view returns (uint256) {
-        return prices.price(name);
-    }
-
-    function _valid(string memory _name) internal pure returns (bool) {
-        return _validCharset(_name) && _validLength(_name);
-    }
-
-    function _validCharset(string memory _name) internal pure returns (bool) {
-        return _name.charsetValid();
-    }
-
-    function _validLength(string memory _name) internal pure returns (bool) {
-        return _name.strlen() >= 3 && _name.strlen() <= 20;
-    }
-
-    function _validPubKey(bytes32 _pubKey) internal view returns (bool) {
-        return ZNSPubKeyMapper[_pubKey] == 0x0;
-    }
-
-    function keccak256Hash(bytes memory input) public view returns (bytes32 result) {
-        result = keccak256(input);
-    }
-=======
   using Names for string;
 
   // ZNS registry
@@ -342,5 +180,4 @@
   function keccak256Hash(bytes memory input) public pure returns (bytes32 result) {
     result = keccak256(input);
   }
->>>>>>> d0ad9d7c
 }