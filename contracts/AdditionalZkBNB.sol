// SPDX-License-Identifier: Apache-2.0
pragma solidity ^0.8.0;

import "@openzeppelin/contracts/token/ERC721/IERC721.sol";
import "@openzeppelin/contracts/token/ERC721/IERC721Receiver.sol";
import "./lib/Utils.sol";

import "./Storage.sol";
import "./Config.sol";
import "./interfaces/Events.sol";

import "./lib/Bytes.sol";
import "./lib/TxTypes.sol";

/// @title ZkBNB additional main contract
/// @author ZkBNB
contract AdditionalZkBNB is Storage, Config, Events, IERC721Receiver {
  function increaseBalanceToWithdraw(bytes22 _packedBalanceKey, uint128 _amount) internal {
    uint128 balance = pendingBalances[_packedBalanceKey].balanceToWithdraw;
    pendingBalances[_packedBalanceKey] = PendingBalance(balance + _amount, FILLED_GAS_RESERVE_VALUE);
  }

  function onERC721Received(
    address operator,
    address from,
    uint256 tokenId,
    bytes calldata data
  ) external override returns (bytes4) {
    return this.onERC721Received.selector;
  }

  /*
        StateRoot
            AccountRoot
            NftRoot
        Account
            AccountIndex
            AccountNameHash bytes32
            PublicKey
            AssetRoot
        Asset
           AssetId
           Balance
        Nft
    */
  function performDesert(
    StoredBlockInfo memory _storedBlockInfo,
    address _owner,
    uint32 _accountId,
    uint32 _tokenId,
    uint128 _amount
  ) external {
    require(_accountId <= MAX_ACCOUNT_INDEX, "e");
    require(_accountId != SPECIAL_ACCOUNT_ID, "v");

    require(desertMode, "s");
    // must be in exodus mode
    require(!performedDesert[_accountId][_tokenId], "t");
    // already exited
    require(storedBlockHashes[totalBlocksVerified] == hashStoredBlockInfo(_storedBlockInfo), "u");
    // incorrect stored block info

    // TODO
    //        bool proofCorrect = verifier.verifyExitProof(
    //            _storedBlockHeader.accountRoot,
    //            _accountId,
    //            _owner,
    //            _tokenId,
    //            _amount,
    //            _nftCreatorAccountId,
    //            _nftCreatorAddress,
    //            _nftSerialId,
    //            _nftContentHash,
    //            _proof
    //        );
    //        require(proofCorrect, "x");

    if (_tokenId <= MAX_FUNGIBLE_ASSET_ID) {
      bytes22 packedBalanceKey = packAddressAndAssetId(_owner, uint16(_tokenId));
      increaseBalanceToWithdraw(packedBalanceKey, _amount);
    } else {
      // TODO
      require(_amount != 0, "Z");
      // Unsupported nft amount
      //            TxTypes.WithdrawNFT memory withdrawNftOp = TxTypes.WithdrawNFT({
      //            txType : uint8(TxTypes.TxType.WithdrawNFT),
      //            accountIndex : _nftCreatorAccountId,
      //            toAddress : _nftCreatorAddress,
      //            proxyAddress : _nftCreatorAddress,
      //            nftAssetId : _nftSerialId,
      //            gasFeeAccountIndex : 0,
      //            gasFeeAssetId : 0,
      //            gasFeeAssetAmount : 0
      //            });
      //            pendingWithdrawnNFTs[_tokenId] = withdrawNftOp;
      //            emit WithdrawalNFTPending(_tokenId);
    }
    performedDesert[_accountId][_tokenId] = true;
  }

  function cancelOutstandingDepositsForExodusMode(uint64 _n, bytes[] memory _depositsPubData) external {
    require(desertMode, "8");
    // exodus mode not active
    uint64 toProcess = Utils.minU64(totalOpenPriorityRequests, _n);
    require(toProcess > 0, "9");
    // no deposits to process
    uint64 currentDepositIdx = 0;
    for (uint64 id = firstPriorityRequestId; id < firstPriorityRequestId + toProcess; id++) {
      if (priorityRequests[id].txType == TxTypes.TxType.Deposit) {
        bytes memory depositPubdata = _depositsPubData[currentDepositIdx];
        require(Utils.hashBytesToBytes20(depositPubdata) == priorityRequests[id].hashedPubData, "a");
        ++currentDepositIdx;

        // TODO get address by account name
        address owner = address(0x0);
        TxTypes.Deposit memory _tx = TxTypes.readDepositPubData(depositPubdata);
        bytes22 packedBalanceKey = packAddressAndAssetId(owner, uint16(_tx.assetId));
        pendingBalances[packedBalanceKey].balanceToWithdraw += _tx.amount;
      }
      delete priorityRequests[id];
    }
    firstPriorityRequestId += toProcess;
    totalOpenPriorityRequests -= toProcess;
  }

  /// @notice Reverts unverified blocks
  function revertBlocks(StoredBlockInfo[] memory _blocksToRevert) external onlyActive {
    governance.isActiveValidator(msg.sender);

    uint32 blocksCommitted = totalBlocksCommitted;
    uint32 blocksToRevert = Utils.minU32(uint32(_blocksToRevert.length), blocksCommitted - totalBlocksVerified);
    uint64 revertedPriorityRequests = 0;

    for (uint32 i = 0; i < blocksToRevert; ++i) {
      StoredBlockInfo memory storedBlockInfo = _blocksToRevert[i];
      require(storedBlockHashes[blocksCommitted] == hashStoredBlockInfo(storedBlockInfo), "r");
      // incorrect stored block info

      delete storedBlockHashes[blocksCommitted];

      --blocksCommitted;
      revertedPriorityRequests += storedBlockInfo.priorityOperations;
    }

    totalBlocksCommitted = blocksCommitted;
    totalCommittedPriorityRequests -= revertedPriorityRequests;
    if (totalBlocksCommitted < totalBlocksVerified) {
      totalBlocksVerified = totalBlocksCommitted;
    }

<<<<<<< HEAD
    /// @notice Register full exit nft request - pack pubdata, add priority request
    /// @param _accountName account name
    /// @param _nftIndex account NFT index in zkbnb network
    function requestFullExitNft(string calldata _accountName, uint32 _nftIndex) public {
        requireActive();
        bytes32 accountNameHash = znsController.getSubnodeNameHash(_accountName);
        require(znsController.isRegisteredNameHash(accountNameHash), "nr");
        require(_nftIndex < MAX_NFT_INDEX, "T");
        // get address by account name hash
        address creatorAddress = getAddressByAccountNameHash(accountNameHash);
        require(msg.sender == creatorAddress, "ia");

        // Priority Queue request
        TxTypes.FullExitNft memory _tx = TxTypes.FullExitNft({
        txType : uint8(TxTypes.TxType.FullExitNft),
        accountIndex : 0, // unknown
        creatorAccountIndex : 0, // unknown
        creatorTreasuryRate : 0,
        nftIndex : _nftIndex,
        collectionId : 0, // unknown
        accountNameHash : accountNameHash,
        creatorAccountNameHash : bytes32(0),
        nftContentHash : bytes32(0x0) // unknown,
        });
        bytes memory pubData = TxTypes.writeFullExitNftPubDataForPriorityQueue(_tx);
        addPriorityRequest(TxTypes.TxType.FullExitNft, pubData);
=======
    emit BlocksRevert(totalBlocksVerified, blocksCommitted);
  }

  /// @notice Set default factory for our contract. This factory will be used to mint an NFT token that has no factory
  /// @param _factory Address of NFT factory
  function setDefaultNFTFactory(INFTFactory _factory) external {
    governance.requireGovernor(msg.sender);
    require(address(_factory) != address(0), "mb1");
    // Factory should be non zero
    require(address(defaultNFTFactory) == address(0), "mb2");
    // NFTFactory is already set
    defaultNFTFactory = address(_factory);
    emit NewDefaultNFTFactory(address(_factory));
  }

  /// @notice Register NFTFactory to this contract
  /// @param _creatorAccountName accountName of the creator
  /// @param _collectionId collection Id of the NFT related to this creator
  /// @param _factory NFT Factory
  function registerNFTFactory(
    string calldata _creatorAccountName,
    uint32 _collectionId,
    INFTFactory _factory
  ) external {
    bytes32 creatorAccountNameHash = znsController.getSubnodeNameHash(_creatorAccountName);
    require(znsController.isRegisteredNameHash(creatorAccountNameHash), "nr");
    require(address(nftFactories[creatorAccountNameHash][_collectionId]) == address(0), "Q");
    // Check check accountNameHash belongs to msg.sender
    address creatorAddress = getAddressByAccountNameHash(creatorAccountNameHash);
    require(creatorAddress == msg.sender, "ns");

    nftFactories[creatorAccountNameHash][_collectionId] = address(_factory);
    emit NewNFTFactory(creatorAccountNameHash, _collectionId, address(_factory));
  }

  /// @notice Saves priority request in storage
  /// @dev Calculates expiration block for request, store this request and emit NewPriorityRequest event
  /// @param _txType Rollup _tx type
  /// @param _pubData _tx pub data
  function addPriorityRequest(TxTypes.TxType _txType, bytes memory _pubData) internal {
    // Expiration block is: current block number + priority expiration delta
    uint64 expirationBlock = uint64(block.number + PRIORITY_EXPIRATION);

    uint64 nextPriorityRequestId = firstPriorityRequestId + totalOpenPriorityRequests;

    bytes20 hashedPubData = Utils.hashBytesToBytes20(_pubData);

    priorityRequests[nextPriorityRequestId] = PriorityTx({
      hashedPubData: hashedPubData,
      expirationBlock: expirationBlock,
      txType: _txType
    });

    emit NewPriorityRequest(msg.sender, nextPriorityRequestId, _txType, _pubData, uint256(expirationBlock));

    totalOpenPriorityRequests++;
  }

  function getAddressByAccountNameHash(bytes32 accountNameHash) public view returns (address) {
    return znsController.getOwner(accountNameHash);
  }

  /// @notice Register full exit request - pack pubdata, add priority request
  /// @param _accountName account name
  /// @param _asset Token address, 0 address for BNB
  function requestFullExit(string calldata _accountName, address _asset) public onlyActive {
    bytes32 accountNameHash = znsController.getSubnodeNameHash(_accountName);
    require(znsController.isRegisteredNameHash(accountNameHash), "nr");
    // get address by account name hash
    address creatorAddress = getAddressByAccountNameHash(accountNameHash);
    require(msg.sender == creatorAddress, "ia");

    uint16 assetId;
    if (_asset == address(0)) {
      assetId = 0;
    } else {
      assetId = governance.validateAssetAddress(_asset);
>>>>>>> d0ad9d7c
    }

    // Priority Queue request
    TxTypes.FullExit memory _tx = TxTypes.FullExit({
      txType: uint8(TxTypes.TxType.FullExit),
      accountIndex: 0, // unknown at this point
      accountNameHash: accountNameHash,
      assetId: assetId,
      assetAmount: 0 // unknown at this point
    });
    bytes memory pubData = TxTypes.writeFullExitPubDataForPriorityQueue(_tx);
    addPriorityRequest(TxTypes.TxType.FullExit, pubData);

    // User must fill storage slot of balancesToWithdraw(msg.sender, tokenId) with nonzero value
    // In this case operator should just overwrite this slot during confirming withdrawal
    bytes22 packedBalanceKey = packAddressAndAssetId(msg.sender, assetId);
    pendingBalances[packedBalanceKey].gasReserveValue = FILLED_GAS_RESERVE_VALUE;
  }

  /// @notice Register full exit nft request - pack pubdata, add priority request
  /// @param _accountName account name
  /// @param _nftIndex account NFT index in zkbnb network
  function requestFullExitNft(string calldata _accountName, uint32 _nftIndex) public onlyActive {
    bytes32 accountNameHash = znsController.getSubnodeNameHash(_accountName);
    require(znsController.isRegisteredNameHash(accountNameHash), "nr");
    require(_nftIndex < MAX_NFT_INDEX, "T");
    // get address by account name hash
    address creatorAddress = getAddressByAccountNameHash(accountNameHash);
    require(msg.sender == creatorAddress, "ia");

    // Priority Queue request
    TxTypes.FullExitNft memory _tx = TxTypes.FullExitNft({
      txType: uint8(TxTypes.TxType.FullExitNft),
      accountIndex: 0, // unknown
      creatorAccountIndex: 0, // unknown
      creatorTreasuryRate: 0,
      nftIndex: _nftIndex,
      collectionId: 0, // unknown
      accountNameHash: accountNameHash,
      creatorAccountNameHash: bytes32(0),
      nftContentHash: bytes32(0x0) // unknown,
    });
    bytes memory pubData = TxTypes.writeFullExitNftPubDataForPriorityQueue(_tx);
    addPriorityRequest(TxTypes.TxType.FullExitNft, pubData);
  }

  /// @notice Register deposit request - pack pubdata, add into onchainOpsCheck and emit OnchainDeposit event
  /// @param _assetId Asset by id
  /// @param _amount Asset amount
  /// @param _accountNameHash Receiver Account Name
  function registerDeposit(
    uint16 _assetId,
    uint128 _amount,
    bytes32 _accountNameHash
  ) internal {
    // Priority Queue request
    TxTypes.Deposit memory _tx = TxTypes.Deposit({
      txType: uint8(TxTypes.TxType.Deposit),
      accountIndex: 0, // unknown at the moment
      accountNameHash: _accountNameHash,
      assetId: _assetId,
      amount: _amount
    });
    // compact pub data
    bytes memory pubData = TxTypes.writeDepositPubDataForPriorityQueue(_tx);
    // add into priority request queue
    addPriorityRequest(TxTypes.TxType.Deposit, pubData);
    emit Deposit(_assetId, _accountNameHash, _amount);
  }

  event NewZkBNBVerifier(address verifier);

  bytes32 private constant EMPTY_STRING_KECCAK = 0xc5d2460186f7233c927e7db2dcc703c0e500b653ca82273b7bfad8045d85a470;

  struct CommitBlockInfo {
    bytes32 newStateRoot;
    bytes publicData;
    uint256 timestamp;
    uint32[] publicDataOffsets;
    uint32 blockNumber;
    uint16 blockSize;
  }

  function commitBlocks(StoredBlockInfo memory _lastCommittedBlockData, CommitBlockInfo[] memory _newBlocksData)
    external
    onlyActive
  {
    governance.isActiveValidator(msg.sender);
    // Check that we commit blocks after last committed block
    // incorrect previous block data
    require(storedBlockHashes[totalBlocksCommitted] == hashStoredBlockInfo(_lastCommittedBlockData), "i");

    for (uint32 i = 0; i < _newBlocksData.length; ++i) {
      _lastCommittedBlockData = commitOneBlock(_lastCommittedBlockData, _newBlocksData[i]);

      totalCommittedPriorityRequests += _lastCommittedBlockData.priorityOperations;
      storedBlockHashes[_lastCommittedBlockData.blockNumber] = hashStoredBlockInfo(_lastCommittedBlockData);

      emit BlockCommit(_lastCommittedBlockData.blockNumber);
    }

    totalBlocksCommitted += uint32(_newBlocksData.length);

    require(totalCommittedPriorityRequests <= totalOpenPriorityRequests, "j");
  }

  // @dev This function is only for test
  // TODO delete this function
  function updateZkBNBVerifier(address _newVerifierAddress) external {
    verifier = ZkBNBVerifier(_newVerifierAddress);
    emit NewZkBNBVerifier(_newVerifierAddress);
  }

  /// @dev Process one block commit using previous block StoredBlockInfo,
  /// @dev returns new block StoredBlockInfo
  function commitOneBlock(StoredBlockInfo memory _previousBlock, CommitBlockInfo memory _newBlock)
    internal
    view
    returns (StoredBlockInfo memory storedNewBlock)
  {
    // only commit next block
    require(_newBlock.blockNumber == _previousBlock.blockNumber + 1, "f");

<<<<<<< HEAD
        // Check timestamp of the new block
        // Block should be after previous block
        {
            require(_newBlock.timestamp >= _previousBlock.timestamp, "g");
        }

        // Check onchain operations
        (
        bytes32 pendingOnchainOpsHash,
        uint64 priorityReqCommitted
        ) = collectOnchainOps(_newBlock);

        // Create block commitment for verification proof
        bytes32 commitment = createBlockCommitment(_previousBlock, _newBlock);

        return
        StoredBlockInfo(
            _newBlock.blockSize,
            _newBlock.blockNumber,
            priorityReqCommitted,
            pendingOnchainOpsHash,
            _newBlock.timestamp,
            _newBlock.newStateRoot,
            commitment
        );
    }

    function createBlockCommitment(
        StoredBlockInfo memory _previousBlock,
        CommitBlockInfo memory _newBlockData
    ) internal view returns (bytes32) {
        // uint256[] memory pubData = Utils.bytesToUint256Arr(_newBlockData.publicData);
        bytes32 converted = keccak256(abi.encodePacked(
                uint256(_newBlockData.blockNumber), // block number
                uint256(_newBlockData.timestamp), // time stamp
                _previousBlock.stateRoot, // old state root
                _newBlockData.newStateRoot, // new state root
                _newBlockData.publicData, // pub data
                uint256(_newBlockData.publicDataOffsets.length) // on chain ops count
            ));
        return converted;
=======
    // Check timestamp of the new block
    // Block should be after previous block
    {
      require(_newBlock.timestamp >= _previousBlock.timestamp, "g");
>>>>>>> d0ad9d7c
    }

    // Check onchain operations
    (bytes32 pendingOnchainOpsHash, uint64 priorityReqCommitted) = collectOnchainOps(_newBlock);

    // Create block commitment for verification proof
    bytes32 commitment = createBlockCommitment(_previousBlock, _newBlock);

    return
      StoredBlockInfo(
        _newBlock.blockSize,
        _newBlock.blockNumber,
        priorityReqCommitted,
        pendingOnchainOpsHash,
        _newBlock.timestamp,
        _newBlock.newStateRoot,
        commitment
      );
  }

  function createBlockCommitment(StoredBlockInfo memory _previousBlock, CommitBlockInfo memory _newBlockData)
    internal
    pure
    returns (bytes32)
  {
    // uint256[] memory pubData = Utils.bytesToUint256Arr(_newBlockData.publicData);
    bytes32 converted = keccak256(
      abi.encodePacked(
        uint256(_newBlockData.blockNumber), // block number
        uint256(_newBlockData.timestamp), // time stamp
        _previousBlock.stateRoot, // old state root
        _newBlockData.newStateRoot, // new state root
        _newBlockData.publicData, // pub data
        uint256(_newBlockData.publicDataOffsets.length) // on chain ops count
      )
    );
    return converted;
  }

  /// @notice Collect onchain ops and ensure it was not executed before
  function collectOnchainOps(CommitBlockInfo memory _newBlockData)
    internal
    view
<<<<<<< HEAD
    returns (
        bytes32 processableOperationsHash,
        uint64 priorityOperationsProcessed
    )
    {
        bytes memory pubData = _newBlockData.publicData;

        require(pubData.length % TxTypes.PACKED_TX_PUBDATA_BYTES == 0, "A");

        uint64 uncommittedPriorityRequestsOffset = firstPriorityRequestId + totalCommittedPriorityRequests;
        priorityOperationsProcessed = 0;
        processableOperationsHash = EMPTY_STRING_KECCAK;

        for (uint16 i = 0; i < _newBlockData.publicDataOffsets.length; ++i) {
            uint32 pubdataOffset = _newBlockData.publicDataOffsets[i];
            require(pubdataOffset < pubData.length, "B");

            TxTypes.TxType txType = TxTypes.TxType(uint8(pubData[pubdataOffset]));

            if (txType == TxTypes.TxType.RegisterZNS) {
                bytes memory txPubData = Bytes.slice(pubData, pubdataOffset, TxTypes.PACKED_TX_PUBDATA_BYTES);

                TxTypes.RegisterZNS memory registerZNSData = TxTypes.readRegisterZNSPubData(txPubData);
                checkPriorityOperation(registerZNSData, uncommittedPriorityRequestsOffset + priorityOperationsProcessed);
                priorityOperationsProcessed++;
            } else if (txType == TxTypes.TxType.Deposit) {
                bytes memory txPubData = Bytes.slice(pubData, pubdataOffset, TxTypes.PACKED_TX_PUBDATA_BYTES);
                TxTypes.Deposit memory depositData = TxTypes.readDepositPubData(txPubData);
                checkPriorityOperation(depositData, uncommittedPriorityRequestsOffset + priorityOperationsProcessed);
                priorityOperationsProcessed++;
            } else if (txType == TxTypes.TxType.DepositNft) {
                bytes memory txPubData = Bytes.slice(pubData, pubdataOffset, TxTypes.PACKED_TX_PUBDATA_BYTES);

                TxTypes.DepositNft memory depositNftData = TxTypes.readDepositNftPubData(txPubData);
                checkPriorityOperation(depositNftData, uncommittedPriorityRequestsOffset + priorityOperationsProcessed);
                priorityOperationsProcessed++;
            } else {

                bytes memory txPubData;

                if (txType == TxTypes.TxType.Withdraw) {
                    txPubData = Bytes.slice(pubData, pubdataOffset, TxTypes.PACKED_TX_PUBDATA_BYTES);
                } else if (txType == TxTypes.TxType.WithdrawNft) {
                    txPubData = Bytes.slice(pubData, pubdataOffset, TxTypes.PACKED_TX_PUBDATA_BYTES);
                } else if (txType == TxTypes.TxType.FullExit) {
                    txPubData = Bytes.slice(pubData, pubdataOffset, TxTypes.PACKED_TX_PUBDATA_BYTES);

                    TxTypes.FullExit memory fullExitData = TxTypes.readFullExitPubData(txPubData);

                    checkPriorityOperation(
                        fullExitData,
                        uncommittedPriorityRequestsOffset + priorityOperationsProcessed
                    );
                    priorityOperationsProcessed++;
                } else if (txType == TxTypes.TxType.FullExitNft) {
                    txPubData = Bytes.slice(pubData, pubdataOffset, TxTypes.PACKED_TX_PUBDATA_BYTES);

                    TxTypes.FullExitNft memory fullExitNFTData = TxTypes.readFullExitNftPubData(txPubData);

                    checkPriorityOperation(
                        fullExitNFTData,
                        uncommittedPriorityRequestsOffset + priorityOperationsProcessed
                    );
                    priorityOperationsProcessed++;
                } else {
                    // unsupported _tx
                    revert("F");
                }
                processableOperationsHash = Utils.concatHash(processableOperationsHash, txPubData);
            }
=======
    returns (bytes32 processableOperationsHash, uint64 priorityOperationsProcessed)
  {
    bytes memory pubData = _newBlockData.publicData;

    require(pubData.length % TxTypes.PACKED_TX_PUBDATA_BYTES == 0, "A");

    uint64 uncommittedPriorityRequestsOffset = firstPriorityRequestId + totalCommittedPriorityRequests;
    priorityOperationsProcessed = 0;
    processableOperationsHash = EMPTY_STRING_KECCAK;

    for (uint16 i = 0; i < _newBlockData.publicDataOffsets.length; ++i) {
      uint32 pubdataOffset = _newBlockData.publicDataOffsets[i];
      require(pubdataOffset < pubData.length, "B");

      TxTypes.TxType txType = TxTypes.TxType(uint8(pubData[pubdataOffset]));

      if (txType == TxTypes.TxType.RegisterZNS) {
        bytes memory txPubData = Bytes.slice(pubData, pubdataOffset, TxTypes.PACKED_TX_PUBDATA_BYTES);

        TxTypes.RegisterZNS memory registerZNSData = TxTypes.readRegisterZNSPubData(txPubData);
        checkPriorityOperation(registerZNSData, uncommittedPriorityRequestsOffset + priorityOperationsProcessed);
        priorityOperationsProcessed++;
      } else if (txType == TxTypes.TxType.Deposit) {
        bytes memory txPubData = Bytes.slice(pubData, pubdataOffset, TxTypes.PACKED_TX_PUBDATA_BYTES);
        TxTypes.Deposit memory depositData = TxTypes.readDepositPubData(txPubData);
        checkPriorityOperation(depositData, uncommittedPriorityRequestsOffset + priorityOperationsProcessed);
        priorityOperationsProcessed++;
      } else if (txType == TxTypes.TxType.DepositNft) {
        bytes memory txPubData = Bytes.slice(pubData, pubdataOffset, TxTypes.PACKED_TX_PUBDATA_BYTES);

        TxTypes.DepositNft memory depositNftData = TxTypes.readDepositNftPubData(txPubData);
        checkPriorityOperation(depositNftData, uncommittedPriorityRequestsOffset + priorityOperationsProcessed);
        priorityOperationsProcessed++;
      } else {
        bytes memory txPubData;

        if (txType == TxTypes.TxType.Withdraw) {
          txPubData = Bytes.slice(pubData, pubdataOffset, TxTypes.PACKED_TX_PUBDATA_BYTES);
        } else if (txType == TxTypes.TxType.WithdrawNft) {
          txPubData = Bytes.slice(pubData, pubdataOffset, TxTypes.PACKED_TX_PUBDATA_BYTES);
        } else if (txType == TxTypes.TxType.FullExit) {
          txPubData = Bytes.slice(pubData, pubdataOffset, TxTypes.PACKED_TX_PUBDATA_BYTES);

          TxTypes.FullExit memory fullExitData = TxTypes.readFullExitPubData(txPubData);

          checkPriorityOperation(fullExitData, uncommittedPriorityRequestsOffset + priorityOperationsProcessed);
          priorityOperationsProcessed++;
        } else if (txType == TxTypes.TxType.FullExitNft) {
          txPubData = Bytes.slice(pubData, pubdataOffset, TxTypes.PACKED_TX_PUBDATA_BYTES);

          TxTypes.FullExitNft memory fullExitNFTData = TxTypes.readFullExitNftPubData(txPubData);

          checkPriorityOperation(fullExitNFTData, uncommittedPriorityRequestsOffset + priorityOperationsProcessed);
          priorityOperationsProcessed++;
        } else {
          // unsupported _tx
          revert("F");
>>>>>>> d0ad9d7c
        }
        processableOperationsHash = Utils.concatHash(processableOperationsHash, txPubData);
      }
    }
  }

  /// @notice Checks that register zns is same as _tx in priority queue
  /// @param _registerZNS register zns
  /// @param _priorityRequestId _tx's id in priority queue
  function checkPriorityOperation(TxTypes.RegisterZNS memory _registerZNS, uint64 _priorityRequestId) internal view {
    TxTypes.TxType priorReqType = priorityRequests[_priorityRequestId].txType;
    // incorrect priority _tx type
    require(priorReqType == TxTypes.TxType.RegisterZNS, "H");

    bytes20 hashedPubData = priorityRequests[_priorityRequestId].hashedPubData;
    require(TxTypes.checkRegisterZNSInPriorityQueue(_registerZNS, hashedPubData), "I");
  }

  /// @notice Checks that deposit is same as _tx in priority queue
  /// @param _deposit Deposit data
  /// @param _priorityRequestId _tx's id in priority queue
  function checkPriorityOperation(TxTypes.Deposit memory _deposit, uint64 _priorityRequestId) internal view {
    TxTypes.TxType priorReqType = priorityRequests[_priorityRequestId].txType;
    // incorrect priority _tx type
    require(priorReqType == TxTypes.TxType.Deposit, "H");

    bytes20 hashedPubData = priorityRequests[_priorityRequestId].hashedPubData;
    require(TxTypes.checkDepositInPriorityQueue(_deposit, hashedPubData), "I");
  }

  /// @notice Checks that deposit is same as _tx in priority queue
  /// @param _deposit Deposit data
  /// @param _priorityRequestId _tx's id in priority queue
  function checkPriorityOperation(TxTypes.DepositNft memory _deposit, uint64 _priorityRequestId) internal view {
    TxTypes.TxType priorReqType = priorityRequests[_priorityRequestId].txType;
    // incorrect priority _tx type
    require(priorReqType == TxTypes.TxType.DepositNft, "H");

    bytes20 hashedPubData = priorityRequests[_priorityRequestId].hashedPubData;
    require(TxTypes.checkDepositNftInPriorityQueue(_deposit, hashedPubData), "I");
  }

  /// @notice Checks that FullExit is same as _tx in priority queue
  /// @param _fullExit FullExit data
  /// @param _priorityRequestId _tx's id in priority queue
  function checkPriorityOperation(TxTypes.FullExit memory _fullExit, uint64 _priorityRequestId) internal view {
    TxTypes.TxType priorReqType = priorityRequests[_priorityRequestId].txType;
    // incorrect priority _tx type
    require(priorReqType == TxTypes.TxType.FullExit, "J");

    bytes20 hashedPubData = priorityRequests[_priorityRequestId].hashedPubData;
    require(TxTypes.checkFullExitInPriorityQueue(_fullExit, hashedPubData), "K");
  }

  /// @notice Checks that FullExitNFT is same as _tx in priority queue
  /// @param _fullExitNft FullExit nft data
  /// @param _priorityRequestId _tx's id in priority queue
  function checkPriorityOperation(TxTypes.FullExitNft memory _fullExitNft, uint64 _priorityRequestId) internal view {
    TxTypes.TxType priorReqType = priorityRequests[_priorityRequestId].txType;
    // incorrect priority _tx type
    require(priorReqType == TxTypes.TxType.FullExitNft, "J");

    bytes20 hashedPubData = priorityRequests[_priorityRequestId].hashedPubData;
    require(TxTypes.checkFullExitNftInPriorityQueue(_fullExitNft, hashedPubData), "K");
  }
}<|MERGE_RESOLUTION|>--- conflicted
+++ resolved
@@ -148,34 +148,6 @@
       totalBlocksVerified = totalBlocksCommitted;
     }
 
-<<<<<<< HEAD
-    /// @notice Register full exit nft request - pack pubdata, add priority request
-    /// @param _accountName account name
-    /// @param _nftIndex account NFT index in zkbnb network
-    function requestFullExitNft(string calldata _accountName, uint32 _nftIndex) public {
-        requireActive();
-        bytes32 accountNameHash = znsController.getSubnodeNameHash(_accountName);
-        require(znsController.isRegisteredNameHash(accountNameHash), "nr");
-        require(_nftIndex < MAX_NFT_INDEX, "T");
-        // get address by account name hash
-        address creatorAddress = getAddressByAccountNameHash(accountNameHash);
-        require(msg.sender == creatorAddress, "ia");
-
-        // Priority Queue request
-        TxTypes.FullExitNft memory _tx = TxTypes.FullExitNft({
-        txType : uint8(TxTypes.TxType.FullExitNft),
-        accountIndex : 0, // unknown
-        creatorAccountIndex : 0, // unknown
-        creatorTreasuryRate : 0,
-        nftIndex : _nftIndex,
-        collectionId : 0, // unknown
-        accountNameHash : accountNameHash,
-        creatorAccountNameHash : bytes32(0),
-        nftContentHash : bytes32(0x0) // unknown,
-        });
-        bytes memory pubData = TxTypes.writeFullExitNftPubDataForPriorityQueue(_tx);
-        addPriorityRequest(TxTypes.TxType.FullExitNft, pubData);
-=======
     emit BlocksRevert(totalBlocksVerified, blocksCommitted);
   }
 
@@ -253,7 +225,6 @@
       assetId = 0;
     } else {
       assetId = governance.validateAssetAddress(_asset);
->>>>>>> d0ad9d7c
     }
 
     // Priority Queue request
@@ -377,54 +348,10 @@
     // only commit next block
     require(_newBlock.blockNumber == _previousBlock.blockNumber + 1, "f");
 
-<<<<<<< HEAD
-        // Check timestamp of the new block
-        // Block should be after previous block
-        {
-            require(_newBlock.timestamp >= _previousBlock.timestamp, "g");
-        }
-
-        // Check onchain operations
-        (
-        bytes32 pendingOnchainOpsHash,
-        uint64 priorityReqCommitted
-        ) = collectOnchainOps(_newBlock);
-
-        // Create block commitment for verification proof
-        bytes32 commitment = createBlockCommitment(_previousBlock, _newBlock);
-
-        return
-        StoredBlockInfo(
-            _newBlock.blockSize,
-            _newBlock.blockNumber,
-            priorityReqCommitted,
-            pendingOnchainOpsHash,
-            _newBlock.timestamp,
-            _newBlock.newStateRoot,
-            commitment
-        );
-    }
-
-    function createBlockCommitment(
-        StoredBlockInfo memory _previousBlock,
-        CommitBlockInfo memory _newBlockData
-    ) internal view returns (bytes32) {
-        // uint256[] memory pubData = Utils.bytesToUint256Arr(_newBlockData.publicData);
-        bytes32 converted = keccak256(abi.encodePacked(
-                uint256(_newBlockData.blockNumber), // block number
-                uint256(_newBlockData.timestamp), // time stamp
-                _previousBlock.stateRoot, // old state root
-                _newBlockData.newStateRoot, // new state root
-                _newBlockData.publicData, // pub data
-                uint256(_newBlockData.publicDataOffsets.length) // on chain ops count
-            ));
-        return converted;
-=======
     // Check timestamp of the new block
     // Block should be after previous block
     {
       require(_newBlock.timestamp >= _previousBlock.timestamp, "g");
->>>>>>> d0ad9d7c
     }
 
     // Check onchain operations
@@ -468,78 +395,6 @@
   function collectOnchainOps(CommitBlockInfo memory _newBlockData)
     internal
     view
-<<<<<<< HEAD
-    returns (
-        bytes32 processableOperationsHash,
-        uint64 priorityOperationsProcessed
-    )
-    {
-        bytes memory pubData = _newBlockData.publicData;
-
-        require(pubData.length % TxTypes.PACKED_TX_PUBDATA_BYTES == 0, "A");
-
-        uint64 uncommittedPriorityRequestsOffset = firstPriorityRequestId + totalCommittedPriorityRequests;
-        priorityOperationsProcessed = 0;
-        processableOperationsHash = EMPTY_STRING_KECCAK;
-
-        for (uint16 i = 0; i < _newBlockData.publicDataOffsets.length; ++i) {
-            uint32 pubdataOffset = _newBlockData.publicDataOffsets[i];
-            require(pubdataOffset < pubData.length, "B");
-
-            TxTypes.TxType txType = TxTypes.TxType(uint8(pubData[pubdataOffset]));
-
-            if (txType == TxTypes.TxType.RegisterZNS) {
-                bytes memory txPubData = Bytes.slice(pubData, pubdataOffset, TxTypes.PACKED_TX_PUBDATA_BYTES);
-
-                TxTypes.RegisterZNS memory registerZNSData = TxTypes.readRegisterZNSPubData(txPubData);
-                checkPriorityOperation(registerZNSData, uncommittedPriorityRequestsOffset + priorityOperationsProcessed);
-                priorityOperationsProcessed++;
-            } else if (txType == TxTypes.TxType.Deposit) {
-                bytes memory txPubData = Bytes.slice(pubData, pubdataOffset, TxTypes.PACKED_TX_PUBDATA_BYTES);
-                TxTypes.Deposit memory depositData = TxTypes.readDepositPubData(txPubData);
-                checkPriorityOperation(depositData, uncommittedPriorityRequestsOffset + priorityOperationsProcessed);
-                priorityOperationsProcessed++;
-            } else if (txType == TxTypes.TxType.DepositNft) {
-                bytes memory txPubData = Bytes.slice(pubData, pubdataOffset, TxTypes.PACKED_TX_PUBDATA_BYTES);
-
-                TxTypes.DepositNft memory depositNftData = TxTypes.readDepositNftPubData(txPubData);
-                checkPriorityOperation(depositNftData, uncommittedPriorityRequestsOffset + priorityOperationsProcessed);
-                priorityOperationsProcessed++;
-            } else {
-
-                bytes memory txPubData;
-
-                if (txType == TxTypes.TxType.Withdraw) {
-                    txPubData = Bytes.slice(pubData, pubdataOffset, TxTypes.PACKED_TX_PUBDATA_BYTES);
-                } else if (txType == TxTypes.TxType.WithdrawNft) {
-                    txPubData = Bytes.slice(pubData, pubdataOffset, TxTypes.PACKED_TX_PUBDATA_BYTES);
-                } else if (txType == TxTypes.TxType.FullExit) {
-                    txPubData = Bytes.slice(pubData, pubdataOffset, TxTypes.PACKED_TX_PUBDATA_BYTES);
-
-                    TxTypes.FullExit memory fullExitData = TxTypes.readFullExitPubData(txPubData);
-
-                    checkPriorityOperation(
-                        fullExitData,
-                        uncommittedPriorityRequestsOffset + priorityOperationsProcessed
-                    );
-                    priorityOperationsProcessed++;
-                } else if (txType == TxTypes.TxType.FullExitNft) {
-                    txPubData = Bytes.slice(pubData, pubdataOffset, TxTypes.PACKED_TX_PUBDATA_BYTES);
-
-                    TxTypes.FullExitNft memory fullExitNFTData = TxTypes.readFullExitNftPubData(txPubData);
-
-                    checkPriorityOperation(
-                        fullExitNFTData,
-                        uncommittedPriorityRequestsOffset + priorityOperationsProcessed
-                    );
-                    priorityOperationsProcessed++;
-                } else {
-                    // unsupported _tx
-                    revert("F");
-                }
-                processableOperationsHash = Utils.concatHash(processableOperationsHash, txPubData);
-            }
-=======
     returns (bytes32 processableOperationsHash, uint64 priorityOperationsProcessed)
   {
     bytes memory pubData = _newBlockData.publicData;
@@ -597,7 +452,6 @@
         } else {
           // unsupported _tx
           revert("F");
->>>>>>> d0ad9d7c
         }
         processableOperationsHash = Utils.concatHash(processableOperationsHash, txPubData);
       }
