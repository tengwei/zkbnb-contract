// SPDX-License-Identifier: Apache-2.0
pragma solidity ^0.8.0;

/// @title ZkBNB configuration constants
/// @author ZkBNB Team
contract Config {
  /// @dev ERC20 tokens and ETH withdrawals gas limit, used only for complete withdrawals
  uint256 public constant WITHDRAWAL_GAS_LIMIT = 100000;
  /// @dev NFT withdrawals gas limit, used only for complete withdrawals
  uint256 internal constant WITHDRAWAL_NFT_GAS_LIMIT = 300000;
  /// @dev Max amount of tokens registered in the network (excluding ETH, which is hardcoded as tokenId = 0)
  uint16 public constant MAX_AMOUNT_OF_REGISTERED_ASSETS = 2 ** 16 - 2;

  /// @dev Max account id that could be registered in the network
  uint32 public constant MAX_ACCOUNT_INDEX = 2 ** 32 - 2;

  /// @dev Max deposit of ERC20 token that is possible to deposit
  uint128 public constant MAX_DEPOSIT_AMOUNT = 2 ** 104 - 1;

  /// @dev Expiration delta for priority request to be satisfied (in seconds)
  /// @dev NOTE: Priority expiration should be > (EXPECT_VERIFICATION_IN * BLOCK_PERIOD)
  /// @dev otherwise incorrect block with priority op could not be reverted.
  uint256 internal constant PRIORITY_EXPIRATION_PERIOD = 7 days;

  /// @dev Expected average period of block creation
  uint256 internal constant BLOCK_PERIOD = 3 seconds;

  /// @dev Expiration delta for priority request to be satisfied (in seconds)
  /// @dev NOTE: Priority expiration should be > (EXPECT_VERIFICATION_IN * BLOCK_PERIOD)
  /// @dev otherwise incorrect block with priority op could not be reverted.
  uint256 internal constant PRIORITY_EXPIRATION = PRIORITY_EXPIRATION_PERIOD / BLOCK_PERIOD;

<<<<<<< HEAD
    uint40 public constant MAX_NFT_INDEX = (2 ** 40) - 2;
=======
  uint32 public constant SPECIAL_ACCOUNT_ID = 0;
  address public constant SPECIAL_ACCOUNT_ADDRESS = address(0xFFfFfFffFFfffFFfFFfFFFFFffFFFffffFfFFFfF);

  uint32 public constant MAX_FUNGIBLE_ASSET_ID = (2 ** 32) - 2;
>>>>>>> d0ad9d7c

  uint40 public constant MAX_NFT_INDEX = (2 ** 40) - 2;
}<|MERGE_RESOLUTION|>--- conflicted
+++ resolved
@@ -30,14 +30,10 @@
   /// @dev otherwise incorrect block with priority op could not be reverted.
   uint256 internal constant PRIORITY_EXPIRATION = PRIORITY_EXPIRATION_PERIOD / BLOCK_PERIOD;
 
-<<<<<<< HEAD
-    uint40 public constant MAX_NFT_INDEX = (2 ** 40) - 2;
-=======
   uint32 public constant SPECIAL_ACCOUNT_ID = 0;
   address public constant SPECIAL_ACCOUNT_ADDRESS = address(0xFFfFfFffFFfffFFfFFfFFFFFffFFFffffFfFFFfF);
 
   uint32 public constant MAX_FUNGIBLE_ASSET_ID = (2 ** 32) - 2;
->>>>>>> d0ad9d7c
 
   uint40 public constant MAX_NFT_INDEX = (2 ** 40) - 2;
 }